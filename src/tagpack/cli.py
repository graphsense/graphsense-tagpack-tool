import json
import os
import sys
import tempfile
import time
from argparse import ArgumentParser
from functools import partial
from multiprocessing import Pool, cpu_count

import pandas as pd
import yaml
from anytree import RenderTree

# colorama fixes issues with redirecting colored outputs to files
from colorama import init
from git import Repo
from tabulate import tabulate
from yaml.parser import ParserError, ScannerError

from tagpack import get_version
from tagpack.actorpack import Actor, ActorPack
from tagpack.actorpack_schema import ActorPackSchema
from tagpack.cmd_utils import (
    print_fail,
    print_info,
    print_line,
    print_success,
    print_warn,
)
from tagpack.graphsense import GraphSense
from tagpack.tagpack import (
    TagPack,
    TagPackFileError,
    collect_tagpack_files,
    get_repository,
    get_uri_for_tagpack,
)
from tagpack.tagpack_schema import TagPackSchema, ValidationError
from tagpack.tagstore import TagStore
from tagpack.taxonomy import Taxonomy
from tagpack.utils import strip_empty

init()

CONFIG_FILE = "config.yaml"

DEFAULT_CONFIG = {
    "taxonomies": {
        "concept": "src/tagpack/db/concepts.yaml",
        "entity": "src/tagpack/db/entities.yaml",
        "abuse": "src/tagpack/db/abuses.yaml",
        "confidence": "src/tagpack/db/confidence.csv",
        "country": "src/tagpack/db/countries.csv",
    }
}


_DEFAULT_SCHEMA = "tagstore"


def _load_taxonomies(config):
    if "taxonomies" not in config:
        return None
    return {key: _load_taxonomy(config, key) for key in config["taxonomies"]}


def _load_taxonomy(config, key):
    if "taxonomies" not in config:
        return None
    uri = config["taxonomies"][key]
    taxonomy = Taxonomy(key, uri)
    remote = uri.startswith("http")
    if remote:
        taxonomy.load_from_remote()
    else:
        taxonomy.load_from_local()
    return taxonomy


def list_taxonomies(args=None):
    config = _load_config(args.config)

    print_line("Show configured taxonomies")
    count = 0
    if "taxonomies" not in config:
        print_line("No configured taxonomies", "fail")
    else:
        for key, value in config["taxonomies"].items():
            print_info(value)
            count += 1
        print_line(f"{count} configured taxonomies", "success")


def show_taxonomy_concepts(args, remote=False):
    config = _load_config(args.config)

    if "taxonomies" not in config:
        print_line("No taxonomies configured", "fail")
        return

    print_line("Showing concepts of taxonomy {}".format(args.taxonomy))
    uri = config["taxonomies"][args.taxonomy]
    print(f"URI: {uri}\n")
    taxonomy = _load_taxonomy(config, args.taxonomy)
    if args.tree:
        for pre, fill, node in RenderTree(taxonomy.get_concept_tree()):
            print("%s%s" % (pre, node.name))
    else:
        if args.verbose:
            headers = ["Id", "Label", "Level", "Uri", "Description"]
            table = [
                [c.id, c.label, c.level, c.uri, c.description]
                for c in taxonomy.concepts
            ]
        elif args.taxonomy == "confidence":
            headers = ["Level", "Label"]
            table = [[c.level, c.label] for c in taxonomy.concepts]
        else:
            headers = ["Id", "Label"]
            table = [[c.id, c.label] for c in taxonomy.concepts]

        print(tabulate(table, headers=headers))
        print_line(f"{len(taxonomy.concepts)} taxonomy concepts", "success")


def insert_taxonomy(args, remote=False):
    config = _load_config(args.config)

    if "taxonomies" not in config:
        print_line("No taxonomies configured", "fail")
        return

    tax_keys = [args.taxonomy]

    if not args.taxonomy:  # insert all available taxonomies
        tax_keys = config["taxonomies"].keys()

    t0 = time.time()
    print_line("Taxonomy insert starts")

    tagstore = TagStore(args.url, args.schema)

    for t in tax_keys:
        print(f"Taxonomy: {t}")
        try:
            taxonomy = _load_taxonomy(config, t)
            tagstore.insert_taxonomy(taxonomy)

            print(f"{taxonomy.key} | {taxonomy.uri}:", end=" ")
            print_success("INSERTED")

            duration = round(time.time() - t0, 2)
            print_line(
                f"Inserted {len(taxonomy.concepts)} concepts in {duration}s", "success"
            )
        except Exception as e:
            print_fail(e)
            print_line("Aborted insert", "fail")


def low_quality_addresses(args):
    if not args.csv:
        print_line("Addresses with low quality")
    tagstore = TagStore(args.url, args.schema)

    try:
        th, curr, cat = args.threshold, args.network, args.category
        la = tagstore.low_quality_address_labels(th, curr, cat)
        if la:
            if not args.csv:
                c = args.network if args.network else "all"
                print(f"List of {c} addresses and labels ({len(la)}):")
            else:
                print("network,address,labels")

            intersections = []
            for (network, address), labels in la.items():
                if args.csv:
                    labels_str = "|".join(labels)
                    print(f"{network},{address},{labels_str}")
                else:
                    print(f"\t{network}\t{address}\t{labels}")

                if not args.cluster:
                    continue

                # Produce clusters of addresses based on tag intersections
                seen = set()
                for i, (e, n) in enumerate(intersections):
                    seen = e.intersection(labels)
                    if seen:
                        e.update(labels)
                        n += 1
                        intersections[i] = (e, n)
                        break
                if not seen:
                    intersections.append((set(labels), 1))

            if args.cluster:
                print("\nSets of tags appearing in several addresses:")
                s_int = sorted(intersections, key=lambda x: x[1], reverse=True)
                for k, v in s_int:
                    if v > 1:
                        print(f"\t{v}: {', '.join(k)}")
        else:
            if not args.csv:
                print("\tNone")

    except Exception as e:
        print_fail(e)
        print_line("Operation failed", "fail")


def print_quality_measures(qm):
    if qm:
        print("Tag and Actor metrics:")
        tc = qm["tag_count"]
        tca = qm["tag_count_with_actors"]
        print(f"\t{'#Tags:':<35} {tc:10}")
        if tc > 0:
            print(f"\t{' with actors:':<35} {tca:10} ({ (100*tca)/tc:6.2f}%)")

        au = qm["nr_actors_used"]
        auj = qm["nr_actors_used_with_jurisdictions"]
        print(f"\n\t{'#Actors used:':<35} {au:10}")
        if au > 0:
            print(
                f"\t{' with jurisdictions:':<35} " f"{auj:10} ({ (100*auj)/au:6.2f}%)"
            )

        au_ex = qm["nr_actors_used_exchange"]
        auj_ex = qm["nr_actors_used_with_jurisdictions_exchange"]
        print(f"\n\t{'#Exchange-Actors used:':<35} {au_ex:10}")
        if au_ex > 0:
            print(
                f"\t{' with jurisdictions:':<35} "
                f"{auj_ex:10} ({ (100*auj_ex)/au_ex:6.2f}%)"
            )

        print("Tag Quality Statistics:")
        print(f"\t{'Quality COUNT:':<35} {qm['count']:10}")
        print(f"\t{'Quality AVG:':<35}    {qm['avg']:7.2f}")
        print(f"\t{'Quality STDDEV:':<35}    {qm['stddev']:7.2f}")
    else:
        print("\tNone")


def show_quality_measures(args):
    print_line("Show quality measures")
    tagstore = TagStore(args.url, args.schema)

    try:
        qm = tagstore.get_quality_measures(args.network)
        c = args.network if args.network else "Global"
        print(f"{c} quality measures:")
        print_quality_measures(qm)

    except Exception as e:
        print_fail(e)
        print_line("Operation failed", "fail")


def calc_quality_measures(args):
    t0 = time.time()
    print_line("Calculate quality measures starts")

    tagstore = TagStore(args.url, args.schema)

    try:
        qm = tagstore.calculate_quality_measures()
        print("Global quality measures:")
        print_quality_measures(qm)

        duration = round(time.time() - t0, 2)
        print_line(f"Done in {duration}s", "success")
    except Exception as e:
        print_fail(e)
        print_line("Operation failed", "fail")


def _load_config(cfile):
    if not os.path.isfile(cfile):
        return DEFAULT_CONFIG
    return yaml.safe_load(open(cfile, "r"))


def show_config(args):
    if os.path.exists(args.config):
        print("Using Config File:", args.config)
    else:
        print_info(
            f"No override config file found at {args.config}. Using default values."
        )
    if args.verbose:
        list_taxonomies(args)


def validate_tagpack(args):
    config = _load_config(args.config)

    t0 = time.time()
    print_line("TagPack validation starts")
    print(f"Path: {args.path}")

    taxonomies = _load_taxonomies(config)
    taxonomy_keys = taxonomies.keys()
    print(f"Loaded taxonomies: {taxonomy_keys}")

    schema = TagPackSchema()
    print(f"Loaded schema: {schema.definition}")

    tagpack_files = collect_tagpack_files(args.path)
    n_tagpacks = len([f for fs in tagpack_files.values() for f in fs])
    print_info(f"Collected {n_tagpacks} TagPack files\n")

    no_passed = 0
    try:
        for headerfile_dir, files in tagpack_files.items():
            for tagpack_file in files:
                tagpack = TagPack.load_from_file(
                    "", tagpack_file, schema, taxonomies, headerfile_dir
                )

                print(f"{tagpack_file}: ", end="\n")

                tagpack.validate()
                # verify valid blocknetwork addresses using internal checksum
                if not args.no_address_validation:
                    tagpack.verify_addresses()

                print_success("PASSED")

                no_passed += 1
    except (ValidationError, TagPackFileError) as e:
        print_fail("FAILED", e)

    status = "fail" if no_passed < n_tagpacks else "success"

    duration = round(time.time() - t0, 2)
    print_line(
        "{}/{} TagPacks passed in {}s".format(no_passed, n_tagpacks, duration), status
    )


def suggest_actors(args):
    print_line(f"Searching suitable actors for {args.label} in TagStore")
    tagstore = TagStore(args.url, args.schema)
    candidates = tagstore.find_actors_for(
        args.label, args.max, use_simple_similarity=False, threshold=0.1
    )
    print(f"Found {len(candidates)} candidates")
    df = pd.DataFrame(candidates)
    print(
        tabulate(
            df,
            headers=df.columns,
            tablefmt="psql",
            maxcolwidths=[None, None, None, None, 60],
        )
    )


def add_actors_to_tagpack(args):
    print("Starting interactive tagpack actor enrichment process.")

    tagstore = TagStore(args.url, args.schema)
    tagpack_files = collect_tagpack_files(args.path)

    schema = TagPackSchema()
    user_choice_cache = {}

    for headerfile_dir, files in tagpack_files.items():
        for tagpack_file in files:
            tagpack = TagPack.load_from_file(
                "", tagpack_file, schema, None, headerfile_dir
            )
            print(f"Loading {tagpack_file}: ")

            def find_actor_candidates(search_term):
                res = tagstore.find_actors_for(
                    search_term,
                    args.max,
                    use_simple_similarity=False,
                    threshold=0.1,
                )

                def get_label(actor_row):
                    a = Actor.from_contents(actor_row, None)
                    return f"{actor_row['label']} ({', '.join(a.uris)})"

                return [(x["id"], get_label(x)) for x in res]

            category_filter = strip_empty(args.categories.split(","))
            updated = tagpack.add_actors(
                find_actor_candidates,
                only_categories=category_filter if len(category_filter) > 0 else None,
                user_choice_cache=user_choice_cache,
            )

            if updated:
                updated_file = (
                    tagpack_file.replace(".yaml", "_with_actors.yaml")
                    if not args.inplace
                    else tagpack_file
                )
                print_success(f"Writing updated Tagpack {updated_file}\n")
                with open(updated_file, "w") as outfile:
                    tagpack.contents["tags"] = tagpack.contents.pop(
                        "tags"
                    )  # re-insert tags
                    tagpack.update_lastmod()
                    yaml.dump(
                        tagpack.contents, outfile, sort_keys=False
                    )  # write in order of insertion
            else:
                print_success("No actors added, moving on.")


def insert_tagpack(args):
    t0 = time.time()
    print_line("TagPack insert starts")
    print(f"Path: {args.path}")

    if args.no_git:
        base_url = args.path
        print_line("No repository detection done.")
    else:
        base_url = get_repository(args.path)
        print_line(f"Detected repository root in {base_url}")

    tagstore = TagStore(args.url, args.schema)

    schema = TagPackSchema()
    print_info(f"Loaded TagPack schema definition: {schema.definition}")

    config = _load_config(args.config)
    taxonomies = _load_taxonomies(config)
    taxonomy_keys = taxonomies.keys()
    print(f"Loaded taxonomies: {taxonomy_keys}")

    tagpack_files = collect_tagpack_files(args.path)

    # resolve backlinks to remote repository and relative paths
    scheck, nogit = not args.no_strict_check, args.no_git
    prepared_packs = [
        (m, h, n[0], n[1], n[2])
        for m, h, n in [
            (a, h, get_uri_for_tagpack(base_url, a, scheck, nogit))
            for h, fs in tagpack_files.items()
            for a in fs
        ]
    ]

    prefix = None  # config.get("prefix", None)
    if args.add_new:  # don't re-insert existing tagpacks
        print_info("Checking which files are new to the tagstore:")
        prepared_packs = [
            (t, h, u, r, default_prefix)
            for (t, h, u, r, default_prefix) in prepared_packs
            if not tagstore.tp_exists(prefix if prefix else default_prefix, r)
        ]

    n_ppacks = len(prepared_packs)
    print_info(f"Collected {n_ppacks} TagPack files\n")

    no_passed = 0
    no_tags = 0
    public, force = args.public, args.force
    # supported = tagstore.supported_currencies
    for i, tp in enumerate(sorted(prepared_packs), start=1):
        tagpack_file, headerfile_dir, uri, relpath, default_prefix = tp

        tagpack = TagPack.load_from_file(
            uri, tagpack_file, schema, taxonomies, headerfile_dir
        )

        print(f"{i} {tagpack_file}: ", end="")
        try:
            tagstore.insert_tagpack(
                tagpack, public, force, prefix if prefix else default_prefix, relpath
            )
            print_success(f"PROCESSED {len(tagpack.tags)} Tags")
            no_passed += 1
            no_tags = no_tags + len(tagpack.tags)
        except Exception as e:
            print_fail("FAILED", e)

    status = "fail" if no_passed < n_ppacks else "success"

    duration = round(time.time() - t0, 2)
    msg = "Processed {}/{} TagPacks with {} Tags in {}s. "
    # msg += "Only tags for supported currencies {} are inserted."
    print_line(msg.format(no_passed, n_ppacks, no_tags, duration), status)
    msg = "Don't forget to run 'tagstore refresh_views' soon to keep the database"
    msg += " consistent!"
    print_info(msg)


def _split_into_chunks(seq, size):
    return (seq[pos : pos + size] for pos in range(0, len(seq), size))


def insert_cluster_mapping_wp(network, ks_mapping, args, batch):
    tagstore = TagStore(args.url, args.schema)
    gs = GraphSense(args.db_nodes, ks_mapping)
    if gs.keyspace_for_network_exists(network):
        clusters = gs.get_address_clusters(batch, network)
        clusters["network"] = network
        tagstore.insert_cluster_mappings(clusters)
    else:
        clusters = []
        print_fail(
            "At least one of the configured keyspaces"
            f" for network {network} does not exist."
        )
    return (network, len(clusters))


def load_ks_mapping(args):
    if args.use_gs_lib_config_env:
        gs_config_file = os.path.expanduser("~/.graphsense.yaml")
        if os.path.exists(gs_config_file):
            with open(gs_config_file) as f:
                yml = yaml.safe_load(f)
                if args.use_gs_lib_config_env in yml["environments"]:
                    env = yml["environments"][args.use_gs_lib_config_env]
                    args.db_nodes = env["cassandra_nodes"]
                    ret = {
                        k.upper(): {
                            "raw": v["raw_keyspace_name"],
                            "transformed": v["transformed_keyspace_name"],
                        }
                        for k, v in env["keyspaces"].items()
                    }
                    return ret
                else:
                    print_fail(
                        f"Environment {args.use_gs_lib_config_env} "
                        "not found in gs-config"
                    )
                    sys.exit(1)

        else:
            print_fail("Graphsense config not found at ~/.graphsense.yaml")
            sys.exit(1)
    else:
        if args.ks_file and os.path.exists(args.ks_file):
            return json.load(open(args.ks_file))
        else:
            print_fail(f"Keyspace config file not found at {args.ks_file}")
            sys.exit(1)


def insert_cluster_mapping(args, batch_size=5_000):
    t0 = time.time()
    tagstore = TagStore(args.url, args.schema)
    df = pd.DataFrame(
        tagstore.get_addresses(args.update), columns=["address", "network"]
    )
    ks_mapping = load_ks_mapping(args)
    print("Importing with mapping config: ", ks_mapping)
    networks = ks_mapping.keys()
    gs = GraphSense(args.db_nodes, ks_mapping)

    workpackages = []
    for network, data in df.groupby("network"):
        if gs.contains_keyspace_mapping(network):
            for batch in _split_into_chunks(data, batch_size):
                workpackages.append((network, ks_mapping, args, batch))

    nr_workers = int(cpu_count() / 2)
    print(
        f"Processing {len(workpackages)} batches for "
        f"{len(networks)} networks on {nr_workers} workers."
    )

    with Pool(processes=nr_workers, maxtasksperchild=1) as pool:
        processed_workpackages = pool.starmap(insert_cluster_mapping_wp, workpackages)

    processed_networks = {network for network, _ in processed_workpackages}

    for pc in processed_networks:
        mappings_count = sum(
            [items for network, items in processed_workpackages if network == pc]
        )
        print_success(f"INSERTED/UPDATED {mappings_count} {pc} cluster mappings")

    tagstore.finish_mappings_update(networks)
    duration = round(time.time() - t0, 2)
    print_line(
        f"Inserted {'missing' if not args.update else 'all'} cluster mappings "
        f"for {processed_networks} in {duration}s",
        "success",
    )


def init_db(args):
    config = _load_config(args.config)

    if "taxonomies" not in config:
        print_line("No taxonomies configured to init the db", "fail")
        return

    t0 = time.time()
    print_line("Init database starts")
    insert_taxonomy(args)
    duration = round(time.time() - t0, 2)
    print_line(f"Init database in {duration}s", "success")


def update_db(args):
    tagstore = TagStore(args.url, args.schema)
    tagstore.refresh_db()
    print_info("All relevant views have been updated.")


def remove_duplicates(args):
    tagstore = TagStore(args.url, args.schema)
    rows_deleted = tagstore.remove_duplicates()
    msg = f"{rows_deleted} duplicate tags have been deleted from the database."
    print_info(msg)


def show_version():
    return f"GraphSense TagPack management tool {get_version()}"


def read_url_from_env():
    """
    Read environment variables from the OS, and build a postgresql connection
    URL. If the URL cannot be built, return None and an error message.
    """
    ev = dict(os.environ)
    try:
        url = f"postgresql://{ev['POSTGRES_USER']}:{ev['POSTGRES_PASSWORD']}"
        url += f"@{ev['POSTGRES_HOST']}:5432/{ev['POSTGRES_DB']}"
        msg = ""
    except KeyError:
        fields = ["USER", "PASSWORD", "HOST", "DB"]
        miss = {f"POSTGRES_{a}" for a in fields}
        miss -= set(ev.keys())
        msg = "Unable to build postgresql URL from environmnet variables: "
        msg += ", ".join(miss) + " not found."
        url = None
    return url, msg


def show_tagstore_composition(args):
    tagstore = TagStore(args.url, args.schema)
    headers = (
        ["creator", "category", "is_public", "network", "labels_count", "tags_count"]
        if args.by_network
        else ["creator", "category", "is_public", "labels_count", "tags_count"]
    )
    df = pd.DataFrame(
        tagstore.get_tagstore_composition(by_network=args.by_network), columns=headers
    )

    if args.csv:
        print(df.to_csv(header=True, sep=",", index=True))
    else:
        with pd.option_context(
            "display.max_rows", None, "display.max_columns", None
        ):  # more options can be specified also
            print(tabulate(df, headers=headers, tablefmt="psql"))


def validate_actorpack(args):
    config = _load_config(args.config)

    t0 = time.time()
    print_line("ActorPack validation starts")
    print(f"Path: {args.path}")

    taxonomies = _load_taxonomies(config)
    taxonomy_keys = taxonomies.keys()
    print(f"Loaded taxonomies: {taxonomy_keys}")

    schema = ActorPackSchema()
    print(f"Loaded schema: {schema.definition}")

    actorpack_files = collect_tagpack_files(args.path, search_actorpacks=True)
    n_actorpacks = len([f for fs in actorpack_files.values() for f in fs])
    print_info(f"Collected {n_actorpacks} ActorPack files\n")

    no_passed = 0
    try:
        for headerfile_dir, files in actorpack_files.items():
            for actorpack_file in files:
                actorpack = ActorPack.load_from_file(
                    "", actorpack_file, schema, taxonomies, headerfile_dir
                )

                print(f"{actorpack_file}:\n", end="")

                actorpack.validate()
                print_success("PASSED")

                no_passed += 1
    except (ValidationError, TagPackFileError, ParserError, ScannerError) as e:
        print_fail("FAILED", e)

    status = "fail" if no_passed < n_actorpacks else "success"

    duration = round(time.time() - t0, 2)
    msg = f"{no_passed}/{n_actorpacks} ActorPacks passed in {duration}s"
    print_line(msg, status)


def insert_actorpacks(args):
    t0 = time.time()
    print_line("ActorPack insert starts")
    print(f"Path: {args.path}")

    if args.no_git:
        base_url = args.path
        print_line("No repository detection done.")
    else:
        base_url = get_repository(args.path)
        print_line(f"Detected repository root in {base_url}")

    tagstore = TagStore(args.url, args.schema)

    schema = ActorPackSchema()
    print_info(f"Loaded ActorPack schema definition: {schema.definition}")

    config = _load_config(args.config)
    taxonomies = _load_taxonomies(config)
    taxonomy_keys = taxonomies.keys()
    print(f"Loaded taxonomies: {taxonomy_keys}")

    actorpack_files = collect_tagpack_files(args.path, search_actorpacks=True)

    # resolve backlinks to remote repository and relative paths
    # For the URI we use the same logic for ActorPacks than for TagPacks
    scheck, nogit = not args.no_strict_check, args.no_git
    prepared_packs = [
        (m, h, n[0], n[1], n[2])
        for m, h, n in [
            (a, h, get_uri_for_tagpack(base_url, a, scheck, nogit))
            for h, fs in actorpack_files.items()
            for a in fs
        ]
    ]

    prefix = None  # config.get("prefix", None)
    if args.add_new:  # don't re-insert existing tagpacks
        print_info("Checking which ActorPacks are new to the tagstore:")
        prepared_packs = [
            (t, h, u, r, default_prefix)
            for (t, h, u, r, default_prefix) in prepared_packs
            if not tagstore.actorpack_exists(prefix if prefix else default_prefix, r)
        ]

    n_ppacks = len(prepared_packs)
    print_info(f"Collected {n_ppacks} ActorPack files\n")

    no_passed = 0
    no_actors = 0
    public, force = args.public, args.force

    for i, pack in enumerate(sorted(prepared_packs), start=1):
        actorpack_file, headerfile_dir, uri, relpath, default_prefix = pack

        actorpack = ActorPack.load_from_file(
            uri, actorpack_file, schema, taxonomies, headerfile_dir
        )

        print(f"{i} {actorpack_file}: ", end="")
        try:
            tagstore.insert_actorpack(
                actorpack, public, force, prefix if prefix else default_prefix, relpath
            )
            print_success(f"PROCESSED {len(actorpack.actors)} Actors")
            no_passed += 1
            no_actors += len(actorpack.actors)
        except Exception as e:
            print_fail("FAILED", e)

    status = "fail" if no_passed < n_ppacks else "success"

    duration = round(time.time() - t0, 2)
    msg = "Processed {}/{} ActorPacks with {} Actors in {}s."
    print_line(msg.format(no_passed, n_ppacks, no_actors, duration), status)


def list_actors(args):
    t0 = time.time()
    if not args.csv:
        print_line("List actors starts")

    tagstore = TagStore(args.url, args.schema)

    try:
        qm = tagstore.list_actors(category=args.category)
        if not args.csv:
            print(f"{len(qm)} Actors found")
        else:
            print("actorpack,actor_id,actor_label,concept_label")

        for row in qm:
            print(("," if args.csv else ", ").join(map(str, row)))

        duration = round(time.time() - t0, 2)
        if not args.csv:
            print_line(f"Done in {duration}s", "success")
    except Exception as e:
        print_fail(e)
        print_line("Operation failed", "fail")


def list_tags(args):
    t0 = time.time()
    if not args.csv:
        print_line("List tags starts")

    tagstore = TagStore(args.url, args.schema)

    try:
        uniq, cat, net = args.unique, args.category, args.network
        qm = tagstore.list_tags(unique=uniq, category=cat, network=net)
        if not args.csv:
            print(f"{len(qm)} Tags found")
        else:
            print("network,tp_title,tag_label")
        for row in qm:
            print(("," if args.csv else ", ").join(map(str, row)))

        duration = round(time.time() - t0, 2)
        if not args.csv:
            print_line(f"Done in {duration}s", "success")
    except Exception as e:
        print_fail(e)
        print_line("Operation failed", "fail")


def list_address_actors(args):
    t0 = time.time()
    if not args.csv:
        print_line("List addresses with actor tags starts")

    tagstore = TagStore(args.url, args.schema)

    try:
        qm = tagstore.list_address_actors(network=args.network)
        if not args.csv:
            print(f"{len(qm)} addresses found")
        else:
            print("tag_id,tag_label,tag_address,tag_category,actor_label")

        for row in qm:
            print((", " if not args.csv else ",").join(map(str, row)))

        duration = round(time.time() - t0, 2)
        if not args.csv:
            print_line(f"Done in {duration}s", "success")
    except Exception as e:
        print_fail(e)
        print_line("Operation failed", "fail")


<<<<<<< HEAD
# def update_tags_actors(args):
#     """
#     This function is for testing puposes. It allows to update some entries in
#     the table `tag` using actors, and then update the corresponding entries in
#     the table `address_quality`.
#     """
#     t0 = time.time()
#     print_line("Update tag.actor field from actor table (fixed list)")

#     tagstore = TagStore(args.url, args.schema)

#     try:
#         qm = tagstore.update_tags_actors()
#         print(f"{qm} tags updated with values from table actor")

#         qm = tagstore.update_quality_actors()
#         print(f"{qm} entries in address_quality were updated")

#         duration = round(time.time() - t0, 2)
#         print_line(f"Done in {duration}s", "success")
#     except Exception as e:
#         print_fail(e)
#         print_line("Operation failed", "fail")


=======
>>>>>>> adf52321
def exec_cli_command(arguments):
    saved_argv = sys.argv
    try:
        sys.argv[1:] = arguments
        main()
    finally:
        sys.argv = saved_argv


def sync_repos(args):
    from shutil import rmtree

    if os.path.isfile(args.repos):
        with open(args.repos, "r") as f:
            repos = [x.strip() for x in f.readlines() if not x.startswith("#")]

        temp_dir = tempfile.gettempdir()
        temp_dir_tt = os.path.join(temp_dir, "tagpacks_to_sync")

        print_line("Init db taxonomies ...")
        exec_cli_command(strip_empty(["tagstore", "init", "-u", args.url]))

        extra_option = "--force" if args.force else None
        extra_option = "--add_new" if extra_option is None else extra_option

        for repo_url in repos:
            print(f"Syncing {repo_url}. Temp files in: {temp_dir_tt}")

            try:
                print_info("Cloning...")
                repo_url, *branch_etc = repo_url.split(" ")
                repo = Repo.clone_from(repo_url, temp_dir_tt)
                if len(branch_etc) > 0:
                    branch = branch_etc[0]
                    print_info(f"Using branch {branch}")
                    repo.git.checkout(branch)

                print("Inserting actorpacks ...")
                exec_cli_command(
                    strip_empty(["actorpack", "insert", temp_dir_tt, "-u", args.url])
                )

                print("Inserting tagpacks ...")
                public = len(branch_etc) > 1 and branch_etc[1].strip() == "public"

                if public:
                    print("Caution: This repo is imported as public.")

                exec_cli_command(
                    strip_empty(
                        [
                            "tagpack",
                            "insert",
                            extra_option,
                            "--public" if public else None,
                            temp_dir_tt,
                            "-u",
                            args.url,
                        ]
                    )
                )
            finally:
                if os.path.isdir(temp_dir_tt):
                    print_info(f"Removing temp files in: {temp_dir_tt}")
                    rmtree(temp_dir_tt)

        print("Removing duplicates ...")
        exec_cli_command(["tagstore", "remove_duplicates", "-u", args.url])

        print("Refreshing db views ...")
        exec_cli_command(["tagstore", "refresh_views", "-u", args.url])

        print("Calc Quality metrics ...")
        exec_cli_command(["quality", "calculate", "-u", args.url])

        if args.run_cluster_mapping_with_env:
            print("Import cluster mappings ...")
            exec_cli_command(
                [
                    "tagstore",
                    "insert_cluster_mappings",
                    "-u",
                    args.url,
                    "--use-gs-lib-config-env",
                    args.run_cluster_mapping_with_env,
                ]
            )

            print("Refreshing db views ...")
            exec_cli_command(["tagstore", "refresh_views", "-u", args.url])

        print_success("Your tagstore is now up-to-date again.")

    else:
        print_fail(f"Repos to sync file {args.repos} does not exist.")


def list_low_quality_actors(args):
    tagstore = TagStore(args.url, args.schema)

    res = tagstore.get_actors_with_jurisdictions(
        category=args.category, max_results=args.max, include_not_used=args.not_used
    )
    df = pd.DataFrame(res)
    if args.csv:
        print(df.to_csv(header=True, sep=",", index=True))
    else:
        print_line("Actors without Jurisdictions")
        print(
            tabulate(
                df,
                headers=df.columns,
                tablefmt="psql",
                maxcolwidths=[None, None, 10, 10, 60, 10],
            )
        )


def list_top_labels_without_actor(args):
    tagstore = TagStore(args.url, args.schema)

    res = tagstore.top_labels_without_actor(
        category=args.category, max_results=args.max
    )
    df = pd.DataFrame(res)
    if args.csv:
        print(df.to_csv(header=True, sep=",", index=True))
    else:
        print_line("Top labels without actor")
        print(
            tabulate(
                df,
                headers=df.columns,
                tablefmt="psql",
                maxcolwidths=[None, None, 10, 50],
            )
        )


def list_addresses_with_actor_collisions(args):
    tagstore = TagStore(args.url, args.schema)

    res = tagstore.addresses_with_actor_collisions()
    df = pd.DataFrame(res)
    if args.csv:
        print(df.to_csv(header=True, sep=",", index=True))
    else:
        print_line("Addresses with actor collisions")
        print(
            tabulate(
                df,
                headers=df.columns,
                tablefmt="psql",
                maxcolwidths=[None, None, 10, 50],
            )
        )


def show_tagstore_source_repos(args):
    tagstore = TagStore(args.url, args.schema)

    res = tagstore.tagstore_source_repos()
    df = pd.DataFrame(res)
    if args.csv:
        print(df.to_csv(header=True, sep=",", index=True))
    else:
        print(
            tabulate(
                df,
                headers=df.columns,
                tablefmt="psql",
                maxcolwidths=[None, None, 10, 50],
            )
        )


def main():
    if sys.version_info < (3, 7):
        sys.exit("This program requires python version 3.7 or later")

    parser = ArgumentParser(
        description="GraphSense TagPack validation and insert tool",
        epilog="GraphSense TagPack Tool v{} - https://graphsense.info".format(
            get_version()
        ),
    )

    def set_print_help_on_error(parser):
        def print_help_subparser(subparser, args):
            subparser.print_help()
            print_fail("No action was requested. Please use as specified above.")

        parser.set_defaults(func=partial(print_help_subparser, parser))

    set_print_help_on_error(parser)

    parser.add_argument("-v", "--version", action="version", version=show_version())
    parser.add_argument(
        "--config",
        help="path to config.yaml",
        default=os.path.join(os.getcwd(), CONFIG_FILE),
    )

    # Read the default URL from the .env file
    def_url, url_msg = read_url_from_env()

    subparsers = parser.add_subparsers(title="Commands")

    # parser for config command
    parser_c = subparsers.add_parser("config", help="show repository config")
    parser_c.add_argument(
        "-v", "--verbose", action="store_true", help="verbose configuration"
    )
    parser_c.set_defaults(func=show_config)

    # parser for sync command
    parser_syc = subparsers.add_parser(
        "sync", help="syncs the tagstore with a list of git repos."
    )
    parser_syc.add_argument(
        "-r",
        "--repos",
        help="File with list of repos to sync to the database.",
        default=os.path.join(os.getcwd(), "tagpack-repos.config"),
    )
    parser_syc.add_argument(
        "--force",
        action="store_true",
        help=(
            "By default, tagpack/actorpack insertion stops when an already inserted"
            "tagpack/actorpack exists in the database. Use this switch to force "
            " re-insertion."
        ),
    )
    parser_syc.add_argument(
        "-u", "--url", help="postgresql://user:password@db_host:port/database"
    )
    parser_syc.add_argument(
        "--run-cluster-mapping-with-env",
        help="Environment in graphsense-lib config" " to use for the mapping process",
    )
    parser_syc.set_defaults(func=sync_repos, url=def_url)

    # parsers for tagpack command
    parser_tp = subparsers.add_parser(
        "tagpack", help="commands regarding tags and tagpacks"
    )
    set_print_help_on_error(parser_tp)

    ptp = parser_tp.add_subparsers(title="TagPack commands")

    # parser for list tags command
    ptp_l = ptp.add_parser("list", help="list Tags")

    ptp_l.add_argument(
        "--schema",
        default=_DEFAULT_SCHEMA,
        metavar="DB_SCHEMA",
        help="PostgreSQL schema for tagpack tables",
    )
    ptp_l.add_argument(
        "-u", "--url", help="postgresql://user:password@db_host:port/database"
    )
    ptp_l.add_argument(
        "--unique",
        action="store_true",
        help="List Tags removing duplicates",
    )
    ptp_l.add_argument(
        "--category", default="", help="List Tags of a specific category"
    )
    ptp_l.add_argument(
        "--network",
        default="",
        help="List Tags of a specific crypto-currency network",
    )
    ptp_l.add_argument("--csv", action="store_true", help="Show csv output.")
    ptp_l.set_defaults(func=list_tags, url=def_url)

    # parser for validate command
    ptp_v = ptp.add_parser("validate", help="validate TagPacks")
    ptp_v.add_argument(
        "path",
        nargs="?",
        metavar="PATH",
        default=os.getcwd(),
        help="TagPack file or folder root path (current folder by \
                    default)",
    )
    ptp_v.add_argument(
        "--no_address_validation",
        action="store_true",
        help="Disables checksum validation of addresses",
    )
    ptp_v.set_defaults(func=validate_tagpack)

    # parser for insert command
    ptp_i = ptp.add_parser("insert", help="insert TagPacks")
    ptp_i.add_argument(
        "path",
        nargs="?",
        metavar="PATH",
        default=os.getcwd(),
        help="TagPacks file or folder root path",
    )
    ptp_i.add_argument(
        "--schema",
        default=_DEFAULT_SCHEMA,
        metavar="DB_SCHEMA",
        help="PostgreSQL schema for tagpack tables",
    )
    ptp_i.add_argument(
        "-u", "--url", help="postgresql://user:password@db_host:port/database"
    )
    ptp_i.add_argument(
        "-b",
        "--batch_size",
        nargs="?",
        type=int,
        default=1000,
        help="batch size for insert)",
    )
    ptp_i.add_argument(
        "--public",
        action="store_true",
        help="By default, tagpacks are declared private in the database.\
                    Use this switch to declare them public.",
    )
    ptp_i.add_argument(
        "--force",
        action="store_true",
        help="By default, tagpack insertion stops when an already inserted\
                    tagpack exists in the database. Use this switch to force \
                    re-insertion.",
    )
    ptp_i.add_argument(
        "--add_new",
        action="store_true",
        help="By default, tagpack insertion stops when an already inserted\
                    tagpack exists in the database. Use this switch to insert \
                    new tagpacks while skipping over existing ones.",
    )
    ptp_i.add_argument(
        "--no_strict_check",
        action="store_true",
        help="Disables check for local modifications in git repository",
    )
    ptp_i.add_argument(
        "--no_git", action="store_true", help="Disables check for local git repository"
    )
    ptp_i.set_defaults(func=insert_tagpack, url=def_url)

    # parser for suggest_actor
    ptp_actor = ptp.add_parser("suggest_actors", help="suggest an actor based on input")
    ptp_actor.add_argument(
        "label",
        nargs="?",
        help="label string to find actor suggestions for",
    )
    ptp_actor.add_argument(
        "--schema",
        default=_DEFAULT_SCHEMA,
        metavar="DB_SCHEMA",
        help="PostgreSQL schema for tagpack tables",
    )
    ptp_actor.add_argument(
        "-u", "--url", help="postgresql://user:password@db_host:port/database"
    )
    ptp_actor.add_argument(
        "--max",
        default=5,
        help="Limits the number of results",
    )
    ptp_actor.set_defaults(func=suggest_actors, url=def_url)

    # parser for add_actor
    ptp_add_actor = ptp.add_parser(
        "add_actors", help="interactively add actors to tagpack"
    )
    ptp_add_actor.add_argument(
        "path",
        nargs="?",
        metavar="PATH",
        default=os.getcwd(),
        help="TagPacks file or folder root path",
    )
    ptp_add_actor.add_argument(
        "--schema",
        default=_DEFAULT_SCHEMA,
        metavar="DB_SCHEMA",
        help="PostgreSQL schema for tagpack tables",
    )
    ptp_add_actor.add_argument(
        "-u", "--url", help="postgresql://user:password@db_host:port/database"
    )
    ptp_add_actor.add_argument(
        "--max",
        default=5,
        help="Limits the number of results",
    )
    ptp_add_actor.add_argument(
        "--categories",
        default="",
        help="Only edit tags of a certain category (multiple possible with semi-colon)",
    )
    ptp_add_actor.add_argument(
        "--inplace",
        action="store_true",
        help="If set the source tagpack file is overwritten, "
        "otherwise a new file is generated called [original_file]_with_actors.yaml.",
    )
    ptp_add_actor.set_defaults(func=add_actors_to_tagpack, url=def_url)

    # parsers for actorpack command
    parser_ap = subparsers.add_parser(
        "actorpack", help="commands regarding actor information"
    )
    set_print_help_on_error(parser_ap)

    app = parser_ap.add_subparsers(title="ActorPack commands")

    # parser for list actors command
    app_l = app.add_parser("list", help="list Actors")

    app_l.add_argument(
        "--schema",
        default=_DEFAULT_SCHEMA,
        metavar="DB_SCHEMA",
        help="PostgreSQL schema for tagpack tables",
    )
    app_l.add_argument(
        "-u", "--url", help="postgresql://user:password@db_host:port/database"
    )
    app_l.add_argument(
        "--category", default="", help="List Actors of a specific category"
    )
    app_l.add_argument("--csv", action="store_true", help="Show csv output.")
    app_l.set_defaults(func=list_actors, url=def_url)

    # parser for list addresses with actor-tags command
    app_a = app.add_parser("list_address_actor", help="list addresses-actors")

    app_a.add_argument(
        "--schema",
        default=_DEFAULT_SCHEMA,
        metavar="DB_SCHEMA",
        help="PostgreSQL schema for tagpack tables",
    )
    app_a.add_argument(
        "-u", "--url", help="postgresql://user:password@db_host:port/database"
    )
    app_a.add_argument(
        "--network",
        default="",
        help="List addresses of a specific crypto-currency network",
    )
    app_a.add_argument("--csv", action="store_true", help="Show csv output.")
    app_a.set_defaults(func=list_address_actors, url=def_url)

<<<<<<< HEAD
    # parser for list addresses with actor-tags command
    # app_u = app.add_parser("update_tags_actors", help="Update tag.actor with actors")

    # app_u.add_argument(
    #     "--schema",
    #     default=_DEFAULT_SCHEMA,
    #     metavar="DB_SCHEMA",
    #     help="PostgreSQL schema for tagpack tables",
    # )
    # app_u.add_argument(
    #     "-u", "--url", help="postgresql://user:password@db_host:port/database"
    # )
    # app_u.set_defaults(func=update_tags_actors, url=def_url)

=======
>>>>>>> adf52321
    # parser for validate command
    app_v = app.add_parser("validate", help="validate ActorPacks")
    app_v.add_argument(
        "path",
        nargs="?",
        metavar="PATH",
        default=os.getcwd(),
        help="ActorPack file or folder root path (current folder by default)",
    )
    app_v.set_defaults(func=validate_actorpack)

    # parser for insert command
    app_i = app.add_parser("insert", help="insert ActorPacks")
    app_i.add_argument(
        "path",
        nargs="?",
        metavar="PATH",
        default=os.getcwd(),
        help="ActorPacks file or folder root path",
    )
    app_i.add_argument(
        "--schema",
        default=_DEFAULT_SCHEMA,
        metavar="DB_SCHEMA",
        help="PostgreSQL schema for actorpack tables",
    )
    app_i.add_argument(
        "-u", "--url", help="postgresql://user:password@db_host:port/database"
    )
    app_i.add_argument(
        "-b",
        "--batch_size",
        nargs="?",
        type=int,
        default=1000,
        help="batch size for insert",
    )
    app_i.add_argument(
        "--public",
        action="store_true",
        help="By default, actorpacks are declared private in the database.\
                    Use this switch to declare them public.",
    )
    app_i.add_argument(
        "--force",
        action="store_true",
        help="By default, actorpack insertion stops when an already inserted \
                actorpack exists in the database. Use this switch to force \
                re-insertion.",
    )
    app_i.add_argument(
        "--add_new",
        action="store_true",
        help="By default, actorpack insertion stops when an already inserted \
                actorpack exists in the database. Use this switch to insert \
                new actorpacks while skipping over existing ones.",
    )
    app_i.add_argument(
        "--no_strict_check",
        action="store_true",
        help="Disables check for local modifications in git repository",
    )
    app_i.add_argument(
        "--no_git", action="store_true", help="Disables check for local git repository"
    )
    app_i.set_defaults(func=insert_actorpacks, url=def_url)

    # parser for taxonomy command
    parser_t = subparsers.add_parser("taxonomy", help="taxonomy commands")
    parser_t.set_defaults(func=list_taxonomies)

    pxp = parser_t.add_subparsers(title="Taxonomy commands")

    # parser for taxonomy list command
    pxp_l = pxp.add_parser("list", help="list taxonomy concepts")
    pxp_l.set_defaults(func=list_taxonomies)

    # parser for taxonomy show command
    pxp_s = pxp.add_parser("show", help="show taxonomy concepts")
    pxp_s.add_argument(
        "taxonomy",
        metavar="TAXONOMY_KEY",
        choices=["abuse", "entity", "confidence", "country", "concept"],
        help="the selected taxonomy",
    )
    pxp_s.add_argument("-v", "--verbose", action="store_true", help="verbose concepts")
    pxp_s.add_argument("--tree", action="store_true", help="Show as tree")
    pxp_s.set_defaults(func=show_taxonomy_concepts)

    # parser for taxonomy insert command
    pxp_i = pxp.add_parser("insert", help="insert taxonomy into GraphSense")
    pxp_i.add_argument(
        "taxonomy",
        metavar="TAXONOMY_KEY",
        nargs="?",
        choices=["abuse", "entity", "confidence", "country", "concept"],
        default=None,
        help="the selected taxonomy",
    )
    pxp_i.add_argument(
        "--schema",
        default=_DEFAULT_SCHEMA,
        metavar="DB_SCHEMA",
        help="PostgreSQL schema for taxonomy tables",
    )
    pxp_i.add_argument(
        "-u", "--url", help="postgresql://user:password@db_host:port/database"
    )
    pxp_i.set_defaults(func=insert_taxonomy, url=def_url)

    # parsers for database housekeeping
    parser_db = subparsers.add_parser("tagstore", help="database housekeeping commands")
    set_print_help_on_error(parser_db)

    pdp = parser_db.add_subparsers(title="TagStore commands")

    # init the database
    pbp = pdp.add_parser("init", help="init the database")
    pbp.add_argument(
        "--schema",
        default=_DEFAULT_SCHEMA,
        metavar="DB_SCHEMA",
        help="PostgreSQL schema for GraphSense cluster mapping table",
    )
    pbp.add_argument(
        "-u", "--url", help="postgresql://user:password@db_host:port/database"
    )
    pbp.set_defaults(func=init_db, url=def_url, taxonomy=None)

    # insert_cluster_mappings [update]
    pc = pdp.add_parser("insert_cluster_mappings", help="insert cluster mappings")
    pc.add_argument(
        "-d",
        "--db_nodes",
        nargs="+",
        default=["localhost"],
        metavar="DB_NODE",
        help='Cassandra node(s); default "localhost")',
    )
    pc.add_argument(
        "-f",
        "--ks_file",
        metavar="KEYSPACE_FILE",
        help="JSON file with Cassandra keyspaces that contain GraphSense \
                    cluster mappings",
    )
    pc.add_argument(
        "--use-gs-lib-config-env",
        metavar="GS_LIB_ENV",
        help="Load ks-mapping from global graphsense-lib config."
        " Overrides --ks_file and --db_nodes",
    )
    pc.add_argument(
        "--schema",
        default=_DEFAULT_SCHEMA,
        metavar="DB_SCHEMA",
        help="PostgreSQL schema for GraphSense cluster mapping table",
    )
    pc.add_argument(
        "-u", "--url", help="postgresql://user:password@db_host:port/database"
    )
    pc.add_argument("--update", action="store_true", help="update all cluster mappings")
    pc.set_defaults(func=insert_cluster_mapping, url=def_url)

    # refresh_views
    pd = pdp.add_parser("refresh_views", help="update views")
    pd.add_argument(
        "--schema",
        default=_DEFAULT_SCHEMA,
        metavar="DB_SCHEMA",
        help="PostgreSQL schema for GraphSense cluster mapping table",
    )
    pd.add_argument(
        "-u", "--url", help="postgresql://user:password@db_host:port/database"
    )
    pd.set_defaults(func=update_db, url=def_url)

    # remove_duplicates
    pr = pdp.add_parser("remove_duplicates", help="remove duplicate tags")
    pr.add_argument(
        "--schema",
        default=_DEFAULT_SCHEMA,
        metavar="DB_SCHEMA",
        help="PostgreSQL schema for GraphSense cluster mapping table",
    )
    pr.add_argument(
        "-u", "--url", help="postgresql://user:password@db_host:port/database"
    )
    pr.set_defaults(func=remove_duplicates, url=def_url)

    # show composition summary of the current tagstore.
    psc = pdp.add_parser(
        "show_composition",
        help="Shows the tag composition grouped by creator and category.",
    )
    psc.add_argument(
        "--schema",
        default=_DEFAULT_SCHEMA,
        metavar="DB_SCHEMA",
        help="PostgreSQL schema for tagpack tables",
    )
    psc.add_argument(
        "-u", "--url", help="postgresql://user:password@db_host:port/database"
    )
    psc.add_argument("--csv", action="store_true", help="Show csv output.")
    psc.add_argument(
        "--by-network",
        action="store_true",
        help="Include currency/network in statistic.",
    )
    psc.set_defaults(func=show_tagstore_composition, url=def_url)

    # show composition repos ingested in the db.
    psir = pdp.add_parser(
        "show_source_repos",
        help="Shows which repos sources are stored in the database.",
    )
    psir.add_argument(
        "--schema",
        default=_DEFAULT_SCHEMA,
        metavar="DB_SCHEMA",
        help="PostgreSQL schema for tagpack tables",
    )
    psir.add_argument(
        "-u", "--url", help="postgresql://user:password@db_host:port/database"
    )
    psir.add_argument("--csv", action="store_true", help="Show csv output.")
    psir.set_defaults(func=show_tagstore_source_repos, url=def_url)

    # parser for quality measures
    parser_q = subparsers.add_parser("quality", help="calculate tags quality measures")
    parser_q.set_defaults(
        func=show_quality_measures, url=def_url, schema=_DEFAULT_SCHEMA, network=""
    )

    pqp = parser_q.add_subparsers(title="Quality commands")

    # parser for quality measures calculation
    pqp_i = pqp.add_parser(
        "calculate", help="calculate quality measures for all tags in the DB"
    )
    pqp_i.add_argument(
        "--schema",
        default=_DEFAULT_SCHEMA,
        metavar="DB_SCHEMA",
        help="PostgreSQL schema for quality measures tables",
    )
    pqp_i.add_argument(
        "-u", "--url", help="postgresql://user:password@db_host:port/database"
    )
    pqp_i.set_defaults(func=calc_quality_measures, url=def_url)

    # parser for quality measures list
    pqp_l = pqp.add_parser(
        "list_addresses_with_low_quality", help="list low quality addresses"
    )
    pqp_l.add_argument(
        "--category", default="", help="List addresses of a specific category"
    )
    pqp_l.add_argument(
        "--network",
        default="",
        help="Show low quality addresses of a specific crypto-currency network",
    )
    pqp_l.add_argument(
        "--threshold",
        default=0.25,
        help="List addresses having a quality lower than this threshold",
    )
    pqp_l.add_argument(
        "-c",
        "--cluster",
        action="store_true",
        help="Cluster addresses having intersections of similar tags",
    )
    pqp_l.add_argument(
        "--schema",
        default=_DEFAULT_SCHEMA,
        metavar="DB_SCHEMA",
        help="PostgreSQL schema for quality measures tables",
    )
    pqp_l.add_argument(
        "-u", "--url", help="postgresql://user:password@db_host:port/database"
    )
    pqp_l.add_argument("--csv", action="store_true", help="Show csv output.")
    pqp_l.set_defaults(func=low_quality_addresses, url=def_url)

    # parser for actors missing Jur
    pqp_j = pqp.add_parser(
        "list_actors_without_jur", help="actors without jurisdictions."
    )
    pqp_j.add_argument(
        "--category", default="", help="List actors of a specific category"
    )
    pqp_j.add_argument(
        "--max",
        default=5,
        help="Limits the number of results",
    )
    pqp_j.add_argument(
        "--schema",
        default=_DEFAULT_SCHEMA,
        metavar="DB_SCHEMA",
        help="PostgreSQL schema for quality measures tables",
    )
    pqp_j.add_argument(
        "-u", "--url", help="postgresql://user:password@db_host:port/database"
    )
    pqp_j.add_argument("--csv", action="store_true", help="Show csv output.")
    pqp_j.add_argument(
        "--not_used",
        action="store_true",
        help="Include actors that are not used in tags.",
    )
    pqp_j.set_defaults(func=list_low_quality_actors, url=def_url)

    # parser top labels with no actor
    pqp_j = pqp.add_parser(
        "list_labels_without_actor",
        help="List the top labels used in tags without actors.",
    )
    pqp_j.add_argument(
        "--category", default="", help="List actors of a specific category"
    )
    pqp_j.add_argument(
        "--max",
        default=5,
        help="Limits the number of results",
    )
    pqp_j.add_argument(
        "--schema",
        default=_DEFAULT_SCHEMA,
        metavar="DB_SCHEMA",
        help="PostgreSQL schema for quality measures tables",
    )
    pqp_j.add_argument(
        "-u", "--url", help="postgresql://user:password@db_host:port/database"
    )
    pqp_j.add_argument("--csv", action="store_true", help="Show csv output.")
    pqp_j.set_defaults(func=list_top_labels_without_actor, url=def_url)

    # parser top labels with no actor
    pqp_j = pqp.add_parser(
        "list_addresses_with_actor_collisions",
        help="List actors with address collisions.",
    )
    pqp_j.add_argument(
        "--schema",
        default=_DEFAULT_SCHEMA,
        metavar="DB_SCHEMA",
        help="PostgreSQL schema for quality measures tables",
    )
    pqp_j.add_argument(
        "-u", "--url", help="postgresql://user:password@db_host:port/database"
    )
    pqp_j.add_argument("--csv", action="store_true", help="Show csv output.")
    pqp_j.set_defaults(func=list_addresses_with_actor_collisions, url=def_url)

    # parser for quality measures show
    pqp_s = pqp.add_parser("show", help="show average quality measures")
    pqp_s.add_argument(
        "--network",
        default="",
        help="Show the avg quality measure for a specific crypto-currency network",
    )
    pqp_s.add_argument(
        "--schema",
        default=_DEFAULT_SCHEMA,
        metavar="DB_SCHEMA",
        help="PostgreSQL schema for quality measures tables",
    )
    pqp_s.add_argument(
        "-u", "--url", help="postgresql://user:password@db_host:port/database"
    )
    pqp_s.set_defaults(func=show_quality_measures, url=def_url)

    if len(sys.argv) == 1:
        parser.print_help(sys.stderr)
        sys.exit(1)

    args = parser.parse_args()

    if hasattr(args, "url") and not args.url:
        print_warn(url_msg)
        parser.error("No postgresql URL connection was provided. Exiting.")

    args.func(args)


if __name__ == "__main__":
    main()<|MERGE_RESOLUTION|>--- conflicted
+++ resolved
@@ -859,7 +859,6 @@
         print_line("Operation failed", "fail")
 
 
-<<<<<<< HEAD
 # def update_tags_actors(args):
 #     """
 #     This function is for testing puposes. It allows to update some entries in
@@ -885,8 +884,6 @@
 #         print_line("Operation failed", "fail")
 
 
-=======
->>>>>>> adf52321
 def exec_cli_command(arguments):
     saved_argv = sys.argv
     try:
@@ -1346,7 +1343,6 @@
     app_a.add_argument("--csv", action="store_true", help="Show csv output.")
     app_a.set_defaults(func=list_address_actors, url=def_url)
 
-<<<<<<< HEAD
     # parser for list addresses with actor-tags command
     # app_u = app.add_parser("update_tags_actors", help="Update tag.actor with actors")
 
@@ -1361,8 +1357,6 @@
     # )
     # app_u.set_defaults(func=update_tags_actors, url=def_url)
 
-=======
->>>>>>> adf52321
     # parser for validate command
     app_v = app.add_parser("validate", help="validate ActorPacks")
     app_v.add_argument(
