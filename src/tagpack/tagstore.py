# -*- coding: utf-8 -*-
import textwrap
from datetime import datetime
from functools import wraps
from typing import List

import numpy as np
from cashaddress.convert import to_legacy_address
from psycopg2 import connect
from psycopg2.extensions import AsIs, register_adapter
from psycopg2.extras import execute_batch, execute_values

from tagpack import ValidationError
from tagpack.cmd_utils import print_warn
from tagpack.constants import KNOWN_NETWORKS
from tagpack.utils import get_github_repo_url

register_adapter(np.int64, AsIs)


def auto_commit(function):
    @wraps(function)
    def wrapper(*args, **kwargs):
        """
        Automatically calls commit at the end of a function or
        rollback if an error occurs. If rollback is not execute
        int leaves the connection in a broken state.
        https://stackoverflow.com/questions/2979369/databaseerror-current-transaction-is-aborted-commands-ignored-until-end-of-tra
        """
        self, *_ = args
        try:
            output = function(*args, **kwargs)
        except Exception as e:
            # self.cursor.execute("rollback")
            self.conn.rollback()
            raise e
        finally:
            self.conn.commit()
        return output

    return wrapper


class TagStore(object):
    def __init__(self, url, schema):
        self.conn = connect(url, options=f"-c search_path={schema}")
        self.cursor = self.conn.cursor()
        self.existing_packs = None
        self.existing_actorpacks = None

    @auto_commit
    def insert_taxonomy(self, taxonomy):
        if taxonomy.key == "confidence":
            self.insert_confidence_scores(taxonomy)
            return

        statement = (
            "INSERT INTO taxonomy (id, source, description) "
            "VALUES (%(id)s, %(source)s, %(description)s)"
            "ON CONFLICT (id) DO UPDATE "
            "SET (source, description) = "
            "(%(source)s, %(description)s);"
        )

        desc = f"Imported at {datetime.now().isoformat()}"
        self.cursor.execute(
            statement, {"id": taxonomy.key, "source": taxonomy.uri, "description": desc}
        )

        statement = (
            "INSERT INTO concept (id, label, taxonomy, source, description) "
            "VALUES (%(id)s,%(label)s,%(taxonomy)s,%(source)s,%(description)s)"
            "ON CONFLICT (id) DO UPDATE "
            "SET (label, taxonomy, source, description) = "
            "(%(label)s,%(taxonomy)s,%(source)s,%(description)s);"
        )
        for c in taxonomy.concepts:
            v = {
                "id": c.id,
                "label": c.label,
                "taxonomy": c.taxonomy.key,
                "source": c.uri,
                "description": c.description,
            }
            self.cursor.execute(statement, v)

    @auto_commit
    def insert_confidence_scores(self, confidence):
        statement = (
            "INSERT INTO confidence (id, label, description, level)"
            " VALUES (%(id)s,%(label)s,%(description)s,%(level)s)"
            "ON CONFLICT (id) DO UPDATE "
            "SET (label, description, level) = "
            "(%(label)s,%(description)s,%(level)s);"
        )

        for c in confidence.concepts:
            self.cursor.execute(
                statement,
                {
                    "id": c.id,
                    "label": c.label,
                    "description": c.description,
                    "level": c.level,
                },
            )

    def tp_exists(self, prefix, rel_path):
        if not self.existing_packs:
            self.existing_packs = self.get_ingested_tagpacks()
        return self.create_id(prefix, rel_path) in self.existing_packs

    def create_id(self, prefix, rel_path):
        return ":".join([prefix, rel_path]) if prefix else rel_path

    @auto_commit
    def insert_tagpack(
        self, tagpack, is_public, force_insert, prefix, rel_path, batch=1000
    ):
        tagpack_id = self.create_id(prefix, rel_path)
        h = _get_header(tagpack, tagpack_id)

        if force_insert:
            print(f"evicting and re-inserting tagpack {tagpack_id}")
            q = "DELETE FROM tagpack WHERE id = (%s)"
            self.cursor.execute(q, (tagpack_id,))

        q = "INSERT INTO tagpack \
            (id, title, description, creator, uri, is_public) \
            VALUES (%s,%s,%s,%s,%s,%s)"
        v = (
            h.get("id"),
            h.get("title"),
            h.get("description"),
            h.get("creator"),
            tagpack.uri,
            is_public,
        )
        self.cursor.execute(q, v)
        self.conn.commit()

        addr_sql = "INSERT INTO address (network, address) VALUES %s \
            ON CONFLICT DO NOTHING"
        tag_sql = "INSERT INTO tag (label, source, category, abuse, address, \
            currency, network, is_cluster_definer, confidence, lastmod, \
            context, tagpack, actor ) VALUES \
            %s RETURNING id"

        tag_concept_sql = "INSERT INTO tag_concept (tag_id, concept_id) VALUES %s \
            ON CONFLICT DO NOTHING"

        def insert_tags_batch(tag_data, tag_concepts, address_data):
            execute_values(self.cursor, addr_sql, address_data, template="(%s, %s)")
            new_ids = execute_values(
                self.cursor,
                tag_sql,
                tag_data,
                template="(%s, %s, %s, %s, %s, %s, %s, %s, %s, %s, %s, %s, %s)",
                fetch=True,
                page_size=batch,
            )

            assert len(tag_concepts) == len(new_ids)
            tcd = []
            for tag_id, concept_ids in zip(new_ids, tag_concepts):
                for tc in concept_ids:
                    tcd.append((tag_id, tc))
            execute_values(self.cursor, tag_concept_sql, tcd, template="(%s, %s)")

        tag_data = []
        address_data = []
        tag_concepts = []
        for tag in tagpack.get_unique_tags():
            tag_data.append(_get_tag(tag, tagpack_id))
            address_data.append(_get_network_and_address(tag))
            tag_concepts.append(_get_tag_concepts(tag))

            if len(tag_data) > batch:
                insert_tags_batch(tag_data, tag_concepts, address_data)
                tag_data = []
                address_data = []
                tag_concepts = []

        # insert remaining items
        insert_tags_batch(tag_data, tag_concepts, address_data)

    def actorpack_exists(self, prefix, actorpack_name):
        if not self.existing_actorpacks:
            self.existing_actorpacks = self.get_ingested_actorpacks()
        actorpack_id = self.create_actorpack_id(prefix, actorpack_name)
        return actorpack_id in self.existing_actorpacks

    def create_actorpack_id(self, prefix, actorpack_name):
        return ":".join([prefix, actorpack_name]) if prefix else actorpack_name

    def get_ingested_actorpacks(self) -> List:
        self.cursor.execute("SELECT id from actorpack")
        return [i[0] for i in self.cursor.fetchall()]

    @auto_commit
    def insert_actorpack(
        self, actorpack, is_public, force_insert, prefix, rel_path, batch=1000
    ):
        actorpack_id = self.create_actorpack_id(prefix, rel_path)
        h = _get_actor_header(actorpack, actorpack_id)

        if force_insert:
            print(f"Evicting and re-inserting actorpack {actorpack_id}")
            q = "DELETE FROM actorpack WHERE id = (%s)"
            self.cursor.execute(q, (actorpack_id,))

        q = (
            "INSERT INTO actorpack "
            "(id, title, creator, description, is_public, uri) "
            "VALUES "
            "(%(id)s,%(title)s,%(creator)s,%(description)s,%(is_public)s,%(uri)s) "
            "ON CONFLICT (id) DO UPDATE "
            "SET (title, creator, description, is_public, uri) = "
            "(%(title)s,%(creator)s,%(description)s,%(is_public)s,%(uri)s);"
        )
        v = {
            "id": h.get("id"),
            "title": h.get("title"),
            "creator": h.get("creator"),
            "description": h.get("description"),
            "is_public": is_public,
            "uri": actorpack.uri,
        }
        self.cursor.execute(q, v)
        self.conn.commit()

        actor_sql = (
            "INSERT INTO actor (id, label, context, uri, lastmod, actorpack) "
            "VALUES (%(id)s,%(label)s,%(context)s,%(uri)s,%(lastmod)s,%(actorpack)s) "
            "ON CONFLICT (id) DO UPDATE "
            "SET (label, context, uri, lastmod, actorpack) = "
            "(%(label)s,%(context)s,%(uri)s,%(lastmod)s,%(actorpack)s);"
        )

        act_cat_sql = (
            "INSERT INTO actor_categories (actor_id, category_id) "
            "VALUES (%(actor_id)s, %(category_id)s) "
            "ON CONFLICT (actor_id, category_id) DO NOTHING;"
        )
        act_jur_sql = (
            "INSERT INTO actor_jurisdictions (actor_id, country_id) "
            "VALUES (%(actor_id)s, %(country_id)s) "
            "ON CONFLICT (actor_id, country_id) DO NOTHING;"
        )

        actor_data = []
        cat_data = []
        jur_data = []
        for actor in actorpack.get_unique_actors():
            actor_data.append(_get_actor(actor, actorpack_id))
            cat_data.extend(_get_actor_categories(actor))
            jur_data.extend(_get_actor_jurisdictions(actor))

            # Handle writes in batches.
            if len(actor_data) > batch:
                execute_batch(self.cursor, actor_sql, actor_data)
                execute_batch(self.cursor, act_cat_sql, cat_data)
                execute_batch(self.cursor, act_jur_sql, jur_data)

                actor_data = []
                cat_data = []
                jur_data = []

        # insert remaining items (needed if written in batch and len(unique actors)
        # is not divisible by batch size)
        execute_batch(self.cursor, actor_sql, actor_data)
        execute_batch(self.cursor, act_cat_sql, cat_data)
        execute_batch(self.cursor, act_jur_sql, jur_data)

    def find_actors_for(
        self,
        label,
        max_results,
        threshold=0.2,
        search_columns=["id", "label", "uri"],
        use_simple_similarity=True,
    ):
        fields = ["id", "label", "uri", "context"]
        fields_output = fields + ["similarity"]
        fields_str = ",".join(fields)
        search_target = f"concat_ws(' ',{','.join(search_columns)})"

        if use_simple_similarity:
            similarity_query = textwrap.dedent(
                f"""SELECT
                    {fields_str},
                    similarity(%(label)s, {search_target}) as similarity
                    FROM actor
                    WHERE similarity(%(label)s, {search_target}) > %(threshold)s
                    ORDER BY similarity DESC
                    LIMIT %(max_results)s"""
            )
        else:
            similarity_query = textwrap.dedent(
                f"""SELECT
                    {fields_str},
                    (simple_similarity + word_similarity + strict_word_similarity)
                     / 3 as similarity
                    FROM (
                        SELECT {fields_str},
                        similarity(%(label)s,{search_target}) as simple_similarity,
                        word_similarity(%(label)s,{search_target})as word_similarity,
                        strict_word_similarity(%(label)s,{search_target})
                        as strict_word_similarity
                        FROM actor
                    ) blub
                    WHERE
                    (simple_similarity + word_similarity + strict_word_similarity) / 3
                    > %(threshold)s
                    ORDER BY similarity DESC
                    LIMIT %(max_results)s"""
            )

        self.cursor.execute(
            similarity_query,
            {"label": label, "threshold": threshold, "max_results": max_results},
        )

        return [
            {k: v for k, v in zip(fields_output, x)}  # noqa: C416
            for x in self.cursor.fetchall()
        ]

    def addresses_with_actor_collisions(self) -> List[dict]:
        fields_output = ["address", "actors"]
        query = (
            "SELECT agg.address, agg.actors from "
            "(SELECT "
            "   address, "
            "   count(distinct tag.actor) as ac, "
            "   string_agg(tag.actor, ', ') as actors "
            " from tag group by tag.address) as agg "
            "where agg.ac > 1"
        )

        self.cursor.execute(query)

        def uniq_actor(d):
            d["actors"] = ", ".join(set(d["actors"].split(", ")))
            return d

        return [
            uniq_actor({k: v for k, v in zip(fields_output, x)})  # noqa: C416
            for x in self.cursor.fetchall()
        ]

    def get_actors_with_jurisdictions(
        self, category="", max_results=5, include_not_used=False
    ) -> List[dict]:
        fields = ["actor.id", "actor.label", "actor.uri", "actor.context"]
        fields_str = ",".join(fields)
        fields_output = fields + ["categories", "jurisdictions", "#tags"]
        params = {
            "max_results": max_results,
        }

        cat_clause = ""
        if len(category) > 0:
            params["category"] = category.strip()
            cat_clause = "and actor_categories.category_id = %(category)s "

        actor_join = "LEFT OUTER JOIN " if include_not_used else "INNER JOIN"

        query = (
            f"SELECT {fields_str} "
            ", string_agg(actor_categories.category_id, ', ') as categories  "
            ", string_agg(actor_jurisdictions.country_id, ', ') as jurisdictions  "
            ", count(distinct tag.id) as nr_tags  "
            "FROM actor "
            f"{actor_join} tag on actor.id = tag.actor "
            "INNER JOIN actor_categories on actor.id = actor_categories.actor_id "
            "LEFT OUTER JOIN "
            "actor_jurisdictions on actor.id = actor_jurisdictions.actor_id "
            "WHERE "
            "actor_jurisdictions.country_id is NULL "
            f"{cat_clause} "
            "GROUP BY actor.id "
            "ORDER BY nr_tags DESC "
            "LIMIT %(max_results)s"
        )

        self.cursor.execute(query, params)

        def format_value(k, v):
            if k == "categories" or k == "jurisdictions" and v:
                return ", ".join(set(v.split(", ")))
            else:
                return v

        return [
            {k: format_value(k, v) for k, v in zip(fields_output, x)}
            for x in self.cursor.fetchall()
        ]

    def top_labels_without_actor(self, category="", max_results=5) -> List[dict]:
        fields = ["tag.label"]
        fields_str = ",".join(fields)
        fields_output = fields + ["count", "tagpacks"]
        params = {
            "max_results": max_results,
        }

        cat_clause = ""
        if len(category) > 0:
            params["category"] = category.strip()
            cat_clause = "and tag.category = %(category)s "

        query = (
            f"SELECT {fields_str}, "
            "count(tag.id) as count, "
            "string_agg(tagpack.uri,', ') as tagpacks "
            "FROM tag "
            "INNER JOIN tagpack on tagpack.id = tag.tagpack "
            "WHERE actor is NULL "
            f"{cat_clause} "
            "GROUP BY tag.label "
            "ORDER BY count DESC "
            "LIMIT %(max_results)s"
        )

        self.cursor.execute(query, params)

        def format_value(k, v):
            if k == "tagpacks" and v:
                return ", ".join(set(v.split(", ")))
            else:
                return v

        return [
            {k: format_value(k, v) for k, v in zip(fields_output, x)}
            for x in self.cursor.fetchall()
        ]

    def tagstore_source_repos(self) -> List[dict]:
        fields = ["uri"]
        query = f"SELECT {','.join(fields)} FROM tagpack"

        self.cursor.execute(query)

        def get_repo_part(url):
            rp = get_github_repo_url(url)
            return rp or url

        repos = {get_repo_part(x[0]) for x in self.cursor.fetchall()}

        return [{k: v for k, v in zip(fields, [x])} for x in repos]  # noqa: C416

    def low_quality_address_labels(self, th=0.25, network="", category="") -> dict:
        """
        This function returns a list of addresses having a quality meassure
        equal or lower than a threshold value, along with the corresponding
        tags for each address.
        """
        validate_network(network)
        network = network if network else "%"
        category = category if category else "%"

        msg = "Threshold must be a float number between 0 and 1"
        try:
            th = float(th)
            if th < 0 or th > 1:
                raise ValidationError(msg)
        except ValueError:
            raise ValidationError(msg)

        q = "SELECT j.network, j.address, array_agg(j.label) labels \
            FROM ( \
                SELECT q.network, q.address, t.label \
                FROM address_quality q, tag t \
                WHERE t.category ILIKE %s \
                    AND t.address=q.address \
                    AND q.network LIKE %s \
                    AND q.quality <= %s \
            ) as j \
            GROUP BY j.network, j.address"

        self.cursor.execute(
            q,
            (
                category,
                network,
                th,
            ),
        )

        return {(row[0], row[1]): row[2] for row in self.cursor.fetchall()}

    def remove_duplicates(self):
        self.cursor.execute(
            """
            DELETE
                FROM tag
                WHERE id IN
                (
                    SELECT id FROM
                        (SELECT
                            t.id,
                            t.address,
                            t.label,
                            t.source,
                            t.actor,
                            t.is_cluster_definer,
                            t.category,
                            t.currency,
                            t.network,
                            t.confidence,
                            t.abuse,
                            tp.creator,
                            ROW_NUMBER() OVER (PARTITION BY t.address,
                                t.label,
                                t.source,
                                t.actor,
                                t.is_cluster_definer,
                                t.category,
                                t.currency,
                                t.network,
                                t.confidence,
                                t.abuse,
                                tp.creator ORDER BY t.id DESC)
                                    AS duplicate_count
                        FROM
                            tag t,
                            tagpack tp
                        WHERE
                            t.tagpack = tp.id) as x
                    WHERE duplicate_count > 1
                )
            """
        )
        self.conn.commit()
        return self.cursor.rowcount

    @auto_commit
    def refresh_db(self):
        self.cursor.execute("REFRESH MATERIALIZED VIEW label")
        self.cursor.execute("REFRESH MATERIALIZED VIEW statistics")
        self.cursor.execute("REFRESH MATERIALIZED VIEW tag_count_by_cluster")
        self.cursor.execute(
            "REFRESH MATERIALIZED VIEW "
            "cluster_defining_tags_by_frequency_and_maxconfidence"
        )  # noqa

    def get_addresses(self, update_existing):
        if update_existing:
            self.cursor.execute("SELECT address, network FROM address")
        else:
            q = "SELECT address, network FROM address WHERE NOT is_mapped"
            self.cursor.execute(q)
        for record in self.cursor:
            yield record

    def get_tagstore_composition(self, by_network=False):
        if by_network:
            self.cursor.execute(
                "SELECT creator, "
                "category, "
                "tp.is_public as is_public, "
                "t.network as network, "
                "count(distinct t.label) as labels_count, "
                "count(*) as tags_count "
                "FROM tag t, tagpack tp where t.tagpack = tp.id "
                "group by network, creator, category, is_public;"
            )
        else:
            self.cursor.execute(
                "SELECT creator, "
                "category, "
                "tp.is_public as is_public, "
                "count(distinct t.label) as labels_count, "
                "count(*) as tags_count "
                "FROM tag t, tagpack tp where t.tagpack = tp.id "
                "group by creator, category, is_public;"
            )

        for record in self.cursor:
            yield record

    @auto_commit
    def insert_cluster_mappings(self, clusters):
        if not clusters.empty:
            q = "INSERT INTO address_cluster_mapping (address, network, \
                gs_cluster_id , gs_cluster_def_addr , gs_cluster_no_addr) \
                VALUES (%s, %s, %s, %s, %s) ON CONFLICT (chain, address) \
                DO UPDATE SET gs_cluster_id = EXCLUDED.gs_cluster_id, \
                gs_cluster_def_addr = EXCLUDED.gs_cluster_def_addr, \
                gs_cluster_no_addr = EXCLUDED.gs_cluster_no_addr"

            cols = [
                "address",
                "network",
                "cluster_id",
                "cluster_defining_address",
                "no_addresses",
            ]
            data = clusters[cols].to_records(index=False)

            execute_batch(self.cursor, q, data)

    @auto_commit
    def finish_mappings_update(self, keys):
        q = "UPDATE address SET is_mapped=true WHERE NOT is_mapped \
                AND network IN %s"
        self.cursor.execute(q, (tuple(keys),))

    def get_ingested_tagpacks(self) -> List:
        self.cursor.execute("SELECT id from tagpack")
        return [i[0] for i in self.cursor.fetchall()]

    def get_tags_count(self, network="") -> int:
        validate_network(network)

        if network:
            self.cursor.execute("SELECT count(*) FROM tag where network=%s", (network,))
        else:
            self.cursor.execute("SELECT count(*) FROM tag")

        return self.cursor.fetchall()[0][0]

    def get_tags_with_actors_count(self, network="") -> int:
        validate_network(network)

        if network:
            self.cursor.execute(
                "SELECT count(*) FROM tag where actor is not NULL and network=%s",
                (network,),
            )
        else:
            self.cursor.execute("SELECT count(*) FROM tag where actor is not NULL")

        return self.cursor.fetchall()[0][0]

    def get_used_actors_count(self, network="", category="") -> int:
        validate_network(network)

        params = {"network": network}
        cat_join, cat_filter, network_filter = ("", "", "")

        if network:
            network_filter = "AND network=%(network)s"

        if len(category) > 0:
            cat_join = (
                "INNER JOIN actor_categories "
                "on tag.actor = actor_categories.actor_id"
            )
            cat_filter = "AND actor_categories.category_id = %(category)s"
            params["category"] = category.strip()

        query = (
            "SELECT count(DISTINCT actor) FROM tag "
            f"{cat_join} "
            "WHERE actor is not NULL "
            f"{network_filter} "
            f"{cat_filter} "
        )
        self.cursor.execute(query, params)

        return self.cursor.fetchall()[0][0]

    def get_used_actors_with_jurisdictions(self, network="", category="") -> int:
        validate_network(network)
        params = {"network": network}
        cat_join, cat_filter, network_filter = ("", "", "")

        if network:
            network_filter = "AND network=%(network)s"

        if len(category) > 0:
            cat_join = (
                "INNER JOIN actor_categories "
                "on tag.actor = actor_categories.actor_id"
            )
            cat_filter = "AND actor_categories.category_id = %(category)s"
            params["category"] = category.strip()

        query = (
            "SELECT count(DISTINCT actor) FROM tag "
            "INNER JOIN actor_jurisdictions "
            "on tag.actor = actor_jurisdictions.actor_id "
            f"{cat_join} "
            "WHERE actor is not NULL "
            f"{network_filter} "
            f"{cat_filter} "
        )

        self.cursor.execute(query, params)

        return self.cursor.fetchall()[0][0]

    def get_quality_measures(self, network="") -> dict:
        """
        This function returns a dict with the quality measures (count, avg, and
        stddev) for a specific network, or for all if networks is not
        specified.
        """
        validate_network(network)

        query = "SELECT COUNT(quality), AVG(quality), STDDEV(quality)"
        query += " FROM address_quality"
        if network:
            query += " WHERE network=%s"
            self.cursor.execute(query, (network,))
        else:
            self.cursor.execute(query)

        keys = ["count", "avg", "stddev"]
        ret = {keys[i]: v for row in self.cursor.fetchall() for i, v in enumerate(row)}

        ret["tag_count"] = self.get_tags_count(network=network)
        ret["tag_count_with_actors"] = self.get_tags_with_actors_count(network=network)
        ret["nr_actors_used"] = self.get_used_actors_count(network=network)
        ret[
            "nr_actors_used_with_jurisdictions"
        ] = self.get_used_actors_with_jurisdictions(network=network)

        ret["nr_actors_used_exchange"] = self.get_used_actors_count(
            network=network, category="exchange"
        )
        ret[
            "nr_actors_used_with_jurisdictions_exchange"
        ] = self.get_used_actors_with_jurisdictions(
            network=network, category="exchange"
        )

        return ret

    def calculate_quality_measures(self) -> dict:
        self.cursor.execute("CALL calculate_quality(FALSE)")
        self.cursor.execute("CALL insert_address_quality()")
        self.conn.commit()
        return self.get_quality_measures()

    def list_tags(self, unique=False, category="", network=""):
        validate_network(network)
        network = network if network else "%"
        category = category if category else "%"

        q = (
            f"SELECT {'DISTINCT' if unique else ''} "
            "t.network, tp.title, t.label "
            "FROM tagpack tp, tag t WHERE t.tagpack = tp.id "
            "AND t.category ILIKE %s AND t.network LIKE %s "
            "ORDER BY t.network, tp.title, t.label ASC"
        )
        v = (category, network)
        self.cursor.execute(q, v)
        return self.cursor.fetchall()

    def list_actors(self, category=""):
        category = category if category else "%"

        q = (
            "SELECT a.actorpack, a.id, a.label, c.label "
            "FROM actor a, actor_categories ac, concept c "
            "WHERE ac.actor_id = a.id AND ac.category_id = c.id "
            "AND c.label ILIKE %s "
            "ORDER BY a.id ASC"
        )
        v = (category,)
        self.cursor.execute(q, v)
        return self.cursor.fetchall()

    def list_address_actors(self, network=""):
        validate_network(network)
        network = network if network else "%"
        q = (
            "SELECT t.id, t.label, t.address, t.category, a.label "
            "FROM tag t, actor a "
            "WHERE t.label = a.id "
            "AND t.network LIKE %s"
        )
        v = (network,)
        self.cursor.execute(q, v)
        return self.cursor.fetchall()

<<<<<<< HEAD
    # @auto_commit
    # def update_tags_actors(self):
    #     """
    #     Update the `tag.actor` field by searching an actor.id that matches with
    #     the `tag.label`. Tags marked as abuse are excluded from the update.
    #     """
    #     # TODO this is a test actor list
    #     actors = """
    #     'bitmex', 'bitfinex', 'huobi', 'binance', 'coinbase', 'zaif',
    #     'mtgox', 'okx', 'poloniex', 'kucoin', 'kraken', 'bitstamp', 'bithumb',
    #     'shapeshift', 'deribit', 'gemini', 'f2pool', 'bittrex', 'crypto.com',
    #     'coinmetro', 'bter.com', 'cryptopia', 'hitbtc', 'paribu', 'gate.io',
    #     '0x', '1inch', 'aave', 'badger', 'balancer', 'barnbridge', 'compound',
    #     'convex', 'curvefinance', 'dydx', 'fei', 'futureswap',
    #     'harvestfinance', 'hegic', 'instadapp', 'maker', 'nexus', 'renvm',
    #     'sushiswap', 'synthetix', 'uniswap', 'vesper', 'yearn'
    #     """
    #     q = (
    #         "UPDATE tag SET actor=a.id "
    #         f"FROM (SELECT id FROM actor WHERE id in ({actors})) a "
    #         "WHERE tag.abuse IS NULL "
    #         "AND tag.label ILIKE CONCAT(a.id, '%')"
    #     )
    #     # "AND tag.label NOT LIKE 'upbit hack%' "\
    #     self.cursor.execute(q)
    #     rowcount = self.cursor.rowcount
    #     # This query is to normalize OKEX/OKX/OKB tags
    #     q = (
    #         "UPDATE tag SET actor='okx' "
    #         "WHERE abuse IS NULL "
    #         "AND (label ILIKE 'okex%' OR label ILIKE 'okb%')"
    #     )
    #     self.cursor.execute(q)
    #     return rowcount

    @auto_commit
    def update_quality_actors(self):
        """
        Update all entries in `address_quality` having a unique actor in table
        `tag`. The corresponding quality is 1, due to the conflicts are solved.
        """
        # q = "SELECT t.currency, t.address, COUNT(t.actor) n" \
        #     "FROM tag t, address_quality q" \
        #     "WHERE t.currency=q.currency" \
        #     "AND t.address=q.address" \
        #     "AND NOT t.actor IS NULL" \
        #     "GROUP BY t.currency, t.address, t.actor"

        q = (
            "UPDATE address_quality "
            "SET "
            "n_tags=1, "
            "n_dif_tags=1, "
            "total_pairs=0, "
            "q1=0, "
            "q2=0, "
            "q3=0, "
            "q4=0, "
            "quality=1.0 "
            "FROM ("
            "SELECT currency, address "
            "FROM tag "
            "WHERE NOT actor IS NULL "
            "GROUP BY currency, address "
            "HAVING COUNT(DISTINCT actor) = 1 "
            ") s "
            "WHERE address_quality.currency=s.currency "
            "AND address_quality.address=s.address"
        )
        self.cursor.execute(q)
        rowcount = self.cursor.rowcount
        # self.conn.commit()
        return rowcount

=======
>>>>>>> adf52321

def validate_network(network):
    network = network.upper()
    if network not in ([""] + list(KNOWN_NETWORKS.keys())):
        print_warn(f"WARNING: Unknown network {network}")


def _get_tag_concepts(tag):
    return tag.all_fields.get("concepts", [])


def _get_tag(tag, tagpack_id):
    label = tag.all_fields.get("label").lower().strip()
    lastmod = tag.all_fields.get("lastmod", datetime.now().isoformat())

    _, address = _get_network_and_address(tag)

    return (
        label,
        tag.all_fields.get("source"),
        tag.all_fields.get("category", None),
        tag.all_fields.get("abuse", None),
        address,
        tag.all_fields.get("currency").upper(),
        tag.all_fields.get("network").upper(),
        tag.all_fields.get("is_cluster_definer"),
        tag.all_fields.get("confidence"),
        lastmod,
        tag.all_fields.get("context"),
        tagpack_id,
        tag.all_fields.get("actor", None),
    )


def _perform_address_modifications(address, network):
    if "BCH" == network.upper() and address.startswith("bitcoincash"):
        address = to_legacy_address(address)

    elif "ETH" == network.upper():
        address = address.lower()

    return address


def _get_network_and_address(tag):
    net = tag.all_fields.get("network").upper()
    addr = tag.all_fields.get("address")

    addr = _perform_address_modifications(addr, net)

    return net, addr


def _get_header(tagpack, tid):
    tc = tagpack.contents
    return {
        "id": tid,
        "title": tc["title"],
        "creator": tc["creator"],
        "description": tc.get("description", "not provided"),
    }


def _get_actor_header(actorpack, id):
    ac = actorpack.contents
    return {
        "id": id,
        "title": ac["title"],
        "creator": ac["creator"],
        "description": ac.get("description", "not provided"),
    }


def _get_actor(actor, actorpack_id):
    uri = actor.all_fields.get("uri", None)
    context = actor.all_fields.get("context", None)
    return {
        "id": actor.all_fields.get("id"),
        "label": actor.all_fields.get("label", "").strip(),
        "context": context.strip() if context is not None else context,
        "uri": uri.strip() if uri is not None else uri,
        "lastmod": actor.all_fields.get("lastmod", datetime.now().isoformat()),
        "actorpack": actorpack_id,
    }


def _get_actor_categories(actor):
    data = []
    actor_id = actor.all_fields.get("id")
    for category in actor.all_fields.get("categories"):
        data.append({"actor_id": actor_id, "category_id": category})
    return data


def _get_actor_jurisdictions(actor):
    data = []
    actor_id = actor.all_fields.get("id")
    if "jurisdictions" in actor.all_fields:
        for country in actor.all_fields.get("jurisdictions"):
            data.append({"actor_id": actor_id, "country_id": country})
    return data<|MERGE_RESOLUTION|>--- conflicted
+++ resolved
@@ -778,7 +778,6 @@
         self.cursor.execute(q, v)
         return self.cursor.fetchall()
 
-<<<<<<< HEAD
     # @auto_commit
     # def update_tags_actors(self):
     #     """
@@ -814,47 +813,45 @@
     #     self.cursor.execute(q)
     #     return rowcount
 
-    @auto_commit
-    def update_quality_actors(self):
-        """
-        Update all entries in `address_quality` having a unique actor in table
-        `tag`. The corresponding quality is 1, due to the conflicts are solved.
-        """
-        # q = "SELECT t.currency, t.address, COUNT(t.actor) n" \
-        #     "FROM tag t, address_quality q" \
-        #     "WHERE t.currency=q.currency" \
-        #     "AND t.address=q.address" \
-        #     "AND NOT t.actor IS NULL" \
-        #     "GROUP BY t.currency, t.address, t.actor"
-
-        q = (
-            "UPDATE address_quality "
-            "SET "
-            "n_tags=1, "
-            "n_dif_tags=1, "
-            "total_pairs=0, "
-            "q1=0, "
-            "q2=0, "
-            "q3=0, "
-            "q4=0, "
-            "quality=1.0 "
-            "FROM ("
-            "SELECT currency, address "
-            "FROM tag "
-            "WHERE NOT actor IS NULL "
-            "GROUP BY currency, address "
-            "HAVING COUNT(DISTINCT actor) = 1 "
-            ") s "
-            "WHERE address_quality.currency=s.currency "
-            "AND address_quality.address=s.address"
-        )
-        self.cursor.execute(q)
-        rowcount = self.cursor.rowcount
-        # self.conn.commit()
-        return rowcount
-
-=======
->>>>>>> adf52321
+    # @auto_commit
+    # def update_quality_actors(self):
+    #     """
+    #     Update all entries in `address_quality` having a unique actor in table
+    #     `tag`. The corresponding quality is 1, due to the conflicts are solved.
+    #     """
+    #     # q = "SELECT t.currency, t.address, COUNT(t.actor) n" \
+    #     "FROM tag t, address_quality q" \
+    #     "WHERE t.currency=q.currency" \
+    #     "AND t.address=q.address" \
+    #     "AND NOT t.actor IS NULL" \
+    #     "GROUP BY t.currency, t.address, t.actor"
+    #
+    # q = (
+    #     "UPDATE address_quality "
+    #     "SET "
+    #     "n_tags=1, "
+    #     "n_dif_tags=1, "
+    #     "total_pairs=0, "
+    #     "q1=0, "
+    #     "q2=0, "
+    #     "q3=0, "
+    #     "q4=0, "
+    #     "quality=1.0 "
+    #     "FROM ("
+    #     "SELECT currency, address "
+    #     "FROM tag "
+    #     "WHERE NOT actor IS NULL "
+    #     "GROUP BY currency, address "
+    #     "HAVING COUNT(DISTINCT actor) = 1 "
+    #     ") s "
+    #     "WHERE address_quality.currency=s.currency "
+    #     "AND address_quality.address=s.address"
+    # )
+    # self.cursor.execute(q)
+    # rowcount = self.cursor.rowcount
+    # # self.conn.commit()
+    # return rowcount
+
 
 def validate_network(network):
     network = network.upper()
