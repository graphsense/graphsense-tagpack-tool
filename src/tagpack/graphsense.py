# -*- coding: utf-8 -*-

import hashlib

import base58
import numpy as np
from cassandra.cluster import Cluster
from cassandra.concurrent import execute_concurrent_with_args
from cassandra.query import dict_factory
from pandas import DataFrame
from pandas import pandas as pd

from tagpack.cmd_utils import print_warn

TRON_ADDRESS_PREFIX = b"\x41"


def try_convert_tron_to_eth(x):
    try:
        if x.startswith("0x"):
            return x
        return eth_address_to_hex_str(tron_address_to_evm(x))
    except Exception as e:
        print_warn(f"Can't convert address {x} to eth format; {e}")
        return None


def try_convert_to_tron(x):
    try:
        if x is None:
            return None
        else:
            return evm_to_tron_address_string(eth_address_to_hex_str(x))
    except Exception as e:
        print_warn(f"Can't convert address {x} to tron format; {e}")
        return None


def eth_address_to_hex(address):
    if type(address) is bytes:
        return address
    return "0x" + address.hex()


def eth_address_to_hex_str(address):
    return "0x" + address.hex()


def eth_address_from_hex(address):
    # eth addresses are case insensitive
    try:
        b = bytes.fromhex(address[2:].lower())
    except Exception as e:
        print_warn(f"can't convert to hex {address}; {e}")
        return None
    return b


def sha256(bts):
    m = hashlib.sha256()
    m.update(bts)
    return m.digest()


def get_tron_address_checksum(addr_bytes_with_prefix: bytes):
    h0 = sha256(addr_bytes_with_prefix)
    h1 = sha256(h0)
    checkSum = h1[0:4]
    return checkSum


def is_eth_like(network: str) -> bool:
    return network.upper() == "ETH" or network.upper() == "TRX"


def add_tron_prefix(address_bytes, prefix: bytes = TRON_ADDRESS_PREFIX):
    if len(address_bytes) == 20:
        return prefix + address_bytes
    return address_bytes


def evm_to_tron_address(
    evm_address_hex: str, prefix: bytes = TRON_ADDRESS_PREFIX
) -> bytes:
    # inspired by
    # https://github.com/tronprotocol/tronweb
    # /blob/d8c0d48847c0a2dd1c92f4a93f1e01b31c33dc94/src/utils/crypto.js#L14
    a = add_tron_prefix(eth_address_from_hex(evm_address_hex), prefix)
    checkSum = get_tron_address_checksum(a)
    taddress = a + checkSum
    return base58.b58encode(taddress)


def evm_to_tron_address_string(
    evm_address_hex: str, prefix: bytes = TRON_ADDRESS_PREFIX
) -> str:
    return evm_to_tron_address(evm_address_hex, prefix).decode("utf-8")


def strip_tron_prefix(address_bytes, prefix: bytes = TRON_ADDRESS_PREFIX):
    if len(address_bytes) > len(prefix) and address_bytes.startswith(prefix):
        return address_bytes[len(prefix) :]
    return address_bytes


def tron_address_to_evm(taddress_str: str, validate: bool = True) -> bytes:
    ab = base58.b58decode(taddress_str)
    checkSum = ab[-4:]
    a = ab[:-4]

    # recompute checksum
    if validate:
        checkSumComputed = get_tron_address_checksum(a) if validate else None

    if not validate or all(a == b for a, b in zip(checkSum, checkSumComputed)):
        if not validate and len(ab) < 21:
            return strip_tron_prefix(ab)
        else:
            return strip_tron_prefix(a)
    else:
        raise ValueError(f"Invalid checksum on address {taddress_str}")


_CONCURRENCY = 100


class GraphSense(object):
    def __init__(self, hosts: list, ks_map: dict):
        self.hosts = hosts
        self.ks_map = ks_map
        self.cluster = Cluster(hosts)
        self.session = self.cluster.connect()
        self.session.row_factory = dict_factory

    def close(self):
        self.cluster.shutdown()
        print(f"Disconnected from {self.hosts}")

    def _execute_query(self, statement, parameters):
        """Generic query execution"""
        results = execute_concurrent_with_args(
            self.session, statement, parameters, concurrency=_CONCURRENCY
        )

        i = 0
        all_results = []
        for success, result in results:
            if not success:
                print("failed" + result)
            else:
                for row in result:
                    i = i + 1
                    all_results.append(row)
        return pd.DataFrame.from_dict(all_results)

    def contains_keyspace_mapping(self, network: str) -> bool:
        return network in self.ks_map

    def _check_passed_params(self, df: DataFrame, network: str, req_column: str):
        if df.empty:
            raise Exception(f"Received empty dataframe for network {network}")
        if req_column not in df.columns:
            raise Exception(f"Missing column {req_column}")
        if not self.contains_keyspace_mapping(network):
            raise Exception(f"Network {network} not in keyspace mapping")

    def _query_keyspace_config(self, keyspace: str) -> dict:
        self.session.set_keyspace(keyspace)
        query = "SELECT * FROM configuration"
        result = self.session.execute(query)
        return result[0]

    def keyspace_for_network_exists(self, network: str) -> bool:
        if self.contains_keyspace_mapping(network):
            for k, keyspace in self.ks_map[network].items():
                query = "SELECT keyspace_name FROM system_schema.keyspaces"
                result = self.session.execute(query)
                keyspaces = [row["keyspace_name"] for row in result]

                if keyspace not in keyspaces:
                    return False

            return True
        else:
            return False

    def get_address_ids(self, df: DataFrame, network: str) -> DataFrame:
        """Get address ids for all passed addresses"""
        self._check_passed_params(df, network, "address")

        keyspace = self.ks_map[network]["transformed"]
        ks_config = self._query_keyspace_config(keyspace)
        self.session.set_keyspace(keyspace)

        df_temp = df[["address"]].copy()
        df_temp = df_temp.drop_duplicates()
<<<<<<< HEAD
        if network == "ETH":
=======
        if currency == "TRX":
            # convert t-style to evm
            df_temp["address"] = df_temp["address"].apply(try_convert_tron_to_eth)

            # filter non convertible addresses
            df_temp = df_temp[df_temp["address"].notnull()]

            df_temp["address_prefix"] = df_temp["address"].str[
                2 : 2 + ks_config["address_prefix_length"]
            ]
            df_temp["address_prefix"] = df_temp["address_prefix"].apply(
                lambda x: x.upper()
            )
            df_temp["address"] = df_temp["address"].apply(
                lambda x: eth_address_from_hex(x)
            )

            # the last step can fail two, eg, wrongly encoded addresses
            # so we filter again filter non convertible addresses
            df_temp = df_temp[df_temp["address"].notnull()]

        elif currency == "ETH":
>>>>>>> a9a05c63
            df_temp["address_prefix"] = df_temp["address"].str[
                2 : 2 + ks_config["address_prefix_length"]
            ]
            df_temp["address_prefix"] = df_temp["address_prefix"].apply(
                lambda x: x.upper()
            )

            df_temp["address"] = df["address"].apply(lambda x: eth_address_from_hex(x))

            # the last step can fail two, eg, wrongly encoded addresses
            # so we filter again filter non convertible addresses
            df_temp = df_temp[df_temp["address"].notnull()]
        else:
            if "bech_32_prefix" in ks_config:
                df_temp["a"] = df_temp["address"].apply(
                    lambda x: x.replace(ks_config["bech_32_prefix"], "")
                )

            df_temp["address_prefix"] = df_temp["a"].str[
                : ks_config["address_prefix_length"]
            ]

        query = (
            "SELECT address, address_id "
            + "FROM address_ids_by_address_prefix "
            + "WHERE address_prefix=? and address=?"
        )

        statement = self.session.prepare(query)
        parameters = df_temp[["address_prefix", "address"]].to_records(index=False)

        result = self._execute_query(statement, parameters)
<<<<<<< HEAD
        if network == "ETH":
            result["address"] = result["address"].apply(lambda x: eth_address_to_hex(x))
=======

        if currency == "ETH":
            result["address"] = result["address"].apply(eth_address_to_hex_str)
        elif currency == "TRX":
            # convert evm to t-style address
            result["address"] = result["address"].apply(try_convert_to_tron)
>>>>>>> a9a05c63

        return result

    def get_cluster_ids(self, df: DataFrame, network: str) -> DataFrame:
        """Get cluster ids for all passed address ids"""
        self._check_passed_params(df, network, "address_id")

<<<<<<< HEAD
        if network == "ETH":
            raise Exception("eth does not have clusters")
=======
        if is_eth_like(currency):
            raise Exception(f"{currency} does not have clusters")
>>>>>>> a9a05c63

        keyspace = self.ks_map[network]["transformed"]
        ks_config = self._query_keyspace_config(keyspace)
        self.session.set_keyspace(keyspace)

        df_temp = df[["address_id"]].copy()
        df_temp = df_temp.drop_duplicates()
        df_temp["address_id_group"] = np.floor(
            df_temp["address_id"] / ks_config["bucket_size"]
        ).astype(int)

        query = (
            "SELECT address_id, cluster_id "
            + "FROM address WHERE address_id_group=? and address_id=?"
        )
        statement = self.session.prepare(query)
        parameters = df_temp[["address_id_group", "address_id"]].to_records(index=False)

        return self._execute_query(statement, parameters)

    def get_clusters(self, df: DataFrame, network: str) -> DataFrame:
        """Get clusters for all passed cluster ids"""
        self._check_passed_params(df, network, "cluster_id")

<<<<<<< HEAD
        if network == "ETH":
            raise Exception("eth does not have clusters")
=======
        if is_eth_like(currency):
            raise Exception(f"{currency} does not have clusters")
>>>>>>> a9a05c63

        keyspace = self.ks_map[network]["transformed"]
        ks_config = self._query_keyspace_config(keyspace)
        self.session.set_keyspace(keyspace)

        df_temp = df[["cluster_id"]].copy()
        df_temp = df_temp.drop_duplicates()
        df_temp["cluster_id_group"] = np.floor(
            df_temp["cluster_id"] / ks_config["bucket_size"]
        ).astype(int)

        query = "SELECT * FROM cluster " + "WHERE cluster_id_group=? and cluster_id=?"
        statement = self.session.prepare(query)
        parameters = df_temp[["cluster_id_group", "cluster_id"]].to_records(index=False)

        return self._execute_query(statement, parameters)

    def _get_cluster_definers(self, df: DataFrame, network: str) -> DataFrame:
        keyspace = self.ks_map[network]["transformed"]
        ks_config = self._query_keyspace_config(keyspace)
        self.session.set_keyspace(keyspace)

        df_temp = df[["cluster_id"]].copy()
        df_temp.rename(columns={"cluster_id": "address_id"}, inplace=True)
        df_temp = df_temp.drop_duplicates()
        df_temp["address_id_group"] = np.floor(
            df_temp["address_id"] / ks_config["bucket_size"]
        ).astype(int)

        query = (
            "SELECT address_id as cluster_id, "
            "address as cluster_defining_address FROM address "
            + "WHERE address_id_group=? and address_id=?"
        )
        statement = self.session.prepare(query)
        parameters = df_temp[["address_id_group", "address_id"]].to_records(index=False)

        return self._execute_query(statement, parameters)

    def get_address_clusters(self, df: DataFrame, network: str) -> DataFrame:
        self._check_passed_params(df, network, "address")

        addresses = df.copy()

        if network == "ETH":
            # tagpacks include invalid ETH addresses, ignore those
            addresses.drop(
                addresses[~addresses.address.str.startswith("0x")].index, inplace=True
            )
            addresses.rename(columns={"address": "checksum_address"}, inplace=True)
            addresses.loc[:, "address"] = addresses["checksum_address"].str.lower()
        elif currency == "TRX":
            addresses.rename(columns={"address": "checksum_address"}, inplace=True)
            addresses.loc[:, "address"] = addresses["checksum_address"]

        df_address_ids = self.get_address_ids(addresses, network)
        if len(df_address_ids) == 0:
            return DataFrame()
<<<<<<< HEAD
        if network == "ETH":
=======
        if is_eth_like(currency):
>>>>>>> a9a05c63
            df_address_ids["cluster_id"] = df_address_ids["address_id"]
            df_address_ids["no_addresses"] = 1

            result = df_address_ids.merge(addresses, on="address")

            result.drop("address", axis="columns", inplace=True)
            result.rename(columns={"checksum_address": "address"}, inplace=True)
            result["cluster_defining_address"] = result["address"]

            return result

        df_cluster_ids = self.get_cluster_ids(df_address_ids, network)
        if len(df_cluster_ids) == 0:
            return DataFrame()

        df_cluster_definers = self._get_cluster_definers(df_cluster_ids, network)

        df_address_clusters = self.get_clusters(df_cluster_ids, network)
        if len(df_address_clusters) == 0:
            return DataFrame()

        result = (
            df_address_ids.merge(df_cluster_ids, on="address_id", how="left")
            .merge(df_address_clusters, on="cluster_id", how="left")
            .merge(df_cluster_definers, on="cluster_id", how="left")
        )

        return result<|MERGE_RESOLUTION|>--- conflicted
+++ resolved
@@ -194,10 +194,8 @@
 
         df_temp = df[["address"]].copy()
         df_temp = df_temp.drop_duplicates()
-<<<<<<< HEAD
-        if network == "ETH":
-=======
-        if currency == "TRX":
+
+        if network == "TRX":
             # convert t-style to evm
             df_temp["address"] = df_temp["address"].apply(try_convert_tron_to_eth)
 
@@ -218,8 +216,7 @@
             # so we filter again filter non convertible addresses
             df_temp = df_temp[df_temp["address"].notnull()]
 
-        elif currency == "ETH":
->>>>>>> a9a05c63
+        elif network == "ETH":
             df_temp["address_prefix"] = df_temp["address"].str[
                 2 : 2 + ks_config["address_prefix_length"]
             ]
@@ -252,17 +249,12 @@
         parameters = df_temp[["address_prefix", "address"]].to_records(index=False)
 
         result = self._execute_query(statement, parameters)
-<<<<<<< HEAD
+
         if network == "ETH":
-            result["address"] = result["address"].apply(lambda x: eth_address_to_hex(x))
-=======
-
-        if currency == "ETH":
             result["address"] = result["address"].apply(eth_address_to_hex_str)
-        elif currency == "TRX":
+        elif network == "TRX":
             # convert evm to t-style address
             result["address"] = result["address"].apply(try_convert_to_tron)
->>>>>>> a9a05c63
 
         return result
 
@@ -270,13 +262,8 @@
         """Get cluster ids for all passed address ids"""
         self._check_passed_params(df, network, "address_id")
 
-<<<<<<< HEAD
-        if network == "ETH":
-            raise Exception("eth does not have clusters")
-=======
-        if is_eth_like(currency):
-            raise Exception(f"{currency} does not have clusters")
->>>>>>> a9a05c63
+        if is_eth_like(network):
+            raise Exception(f"{network} does not have clusters")
 
         keyspace = self.ks_map[network]["transformed"]
         ks_config = self._query_keyspace_config(keyspace)
@@ -301,13 +288,8 @@
         """Get clusters for all passed cluster ids"""
         self._check_passed_params(df, network, "cluster_id")
 
-<<<<<<< HEAD
-        if network == "ETH":
-            raise Exception("eth does not have clusters")
-=======
-        if is_eth_like(currency):
-            raise Exception(f"{currency} does not have clusters")
->>>>>>> a9a05c63
+        if is_eth_like(network):
+            raise Exception(f"{network} does not have clusters")
 
         keyspace = self.ks_map[network]["transformed"]
         ks_config = self._query_keyspace_config(keyspace)
@@ -359,18 +341,15 @@
             )
             addresses.rename(columns={"address": "checksum_address"}, inplace=True)
             addresses.loc[:, "address"] = addresses["checksum_address"].str.lower()
-        elif currency == "TRX":
+        elif network == "TRX":
             addresses.rename(columns={"address": "checksum_address"}, inplace=True)
             addresses.loc[:, "address"] = addresses["checksum_address"]
 
         df_address_ids = self.get_address_ids(addresses, network)
         if len(df_address_ids) == 0:
             return DataFrame()
-<<<<<<< HEAD
-        if network == "ETH":
-=======
-        if is_eth_like(currency):
->>>>>>> a9a05c63
+
+        if is_eth_like(network):
             df_address_ids["cluster_id"] = df_address_ids["address_id"]
             df_address_ids["no_addresses"] = 1
 
