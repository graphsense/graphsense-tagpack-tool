--- conflicted
+++ resolved
@@ -5,14 +5,11 @@
 This repository provides a command line tool for managing [GraphSense TagPacks](https://github.com/graphsense/graphsense-tagpacks/wiki/GraphSense-TagPacks). It can be used for
 
 1. [validating TagPacks against the TagPack schema](#validation)
-<<<<<<< HEAD
 2. [finding suitable actors for tags](#actors-for-tags-and-tagpacks)
-=======
->>>>>>> 901f7eb2
-2. [validating ActorPacks against the ActorPack schema](#actorpack_validation)
-3. [handling taxonomies and concepts](#taxonomies)
-4. [ingesting TagPacks and related data into a TagStore](#tagstore)
-5. [calculating the quality of the tags in the TagStore](#quality)
+3. [validating ActorPacks against the ActorPack schema](#actorpack_validation)
+4. [handling taxonomies and concepts](#taxonomies)
+5. [ingesting TagPacks and related data into a TagStore](#tagstore)
+6. [calculating the quality of the tags in the TagStore](#quality)
 
 Please note that the last feature requires (installation of) a [Postgresql](https://www.postgresql.org/) database.
 
@@ -61,7 +58,6 @@
 
 Confidence settings are validated against a set of acceptable [confidence](src/tagpack/db/confidence.csv) values.
 
-<<<<<<< HEAD
 ## Actors for tags and TagPacks
 
 [Actors](https://github.com/graphsense/graphsense-tagpacks/wiki/Graphsense-Actors) are defined in a curated actor tagpack.
@@ -106,8 +102,6 @@
     Writing updated Tagpack defi-protocols_instadapp_with_actors.yaml
 
 
-=======
->>>>>>> 901f7eb2
 ## Validate an ActorPack <a name="actorpack_validation"></a>
 
 Validate a single ActorPack file
