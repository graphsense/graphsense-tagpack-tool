# This file is used to configure your project.
# Read more about the various options under:
# https://setuptools.pypa.io/en/latest/userguide/declarative_config.html
# https://setuptools.pypa.io/en/latest/references/keywords.html

[metadata]
name = tagpack-tool
description = GraphSense TagPack Management Tool
author = GraphSense Core Team
author_email = tech@ikna.io
license = MIT
license_files = LICENSE
long_description = file: README.md
long_description_content_type = text/markdown; charset=UTF-8; variant=GFM
url = https://graphsense.github.io/
# Add here related links, for example:
project_urls =
#    Documentation = https://pyscaffold.org/
    Source = https://github.com/graphsense/graphsense-tagpack-tool
    Changelog = https://github.com/graphsense/graphsense-tagpack-tool/blob/master/CHANGELOG.md
    Tracker = https://github.com/graphsense/graphsense-tagpack-tool/issues
#    Conda-Forge = https://anaconda.org/conda-forge/pyscaffold
    Download = https://github.com/graphsense
#    Twitter = https://twitter.com/PyScaffold

# Change if running only on Windows, Mac or Linux (comma-separated)
platforms = any

# Add here all kinds of additional classifiers as defined under
# https://pypi.org/classifiers/
classifiers =
    Programming Language :: Python :: 3
    License :: OSI Approved :: MIT License
    Operating System :: OS Independent
    Intended Audience :: Developers
    Topic :: Utilities


[options]
zip_safe = False
packages = find_namespace:
include_package_data = True
package_dir =
    =src

# Require a min/specific Python version (comma-separated conditions)
python_requires = >=3.7, <3.12

# Add here dependencies of your project (line-separated), e.g. requests>=2.2,<3.0.
# Version specifiers like >=2.2,<3.0 avoid problems due to API changes in
# new major versions. This works if the required packages follow Semantic Versioning.
# For more information, check out https://semver.org/.
install_requires =
    importlib-metadata; python_version<"3.7"
    importlib-resources==5.8.0;python_version<"3.9"
    wheel
    requests~=2.28.1
    pyyaml==6.0
    tabulate==0.9.0
    cassandra-driver==3.27.0
    lz4~=4.3.2
    psycopg2-binary==2.9.3
    pandas>=1.3.5
    pyyaml-include~=1.3
    GitPython~=3.1
    giturlparse~=0.10
    coinaddrvalidator~=1.2.3
    colorama~=0.4.6
    cashaddress~=1.0.4
    anytree~=2.9.0
<<<<<<< HEAD
    fastapi[all]~=0.101.0
    python-dotenv

=======
    base58~=2.1
    numpy<2.0
>>>>>>> a9a05c63

[options.packages.find]
where = src
exclude =
    tests

[options.extras_require]
# Add here additional requirements for extra features, to install with:
# `pip install graphsense-tagpack-tool[PDF]` like:
# PDF = ReportLab; RXP

# Add here test requirements (semicolon/line-separated)
testing =
    setuptools
    pytest
    pytest-cov

dev =
    setuptools
    pytest
    pytest-cov
    flake8 >= 4.0.1
    flake8-comprehensions >= 3.11.1
    # flake8-blind-except
    flake8-builtins
    # flake8-docstrings
    # flake8-rst-docstrings
    # flake8-logging-format
    black >= 22.3.0
    tox
    isort
    pre-commit
    setuptools_scm
    pdbpp


[options.entry_points]
# Add here console scripts like:
console_scripts =
    tagpack-tool = tagpack.cli:main
# For example:
# console_scripts =
#     fibonacci = tagpack.skeleton:run
# And any other entry points, for example:
# pyscaffold.cli =
#     awesome = pyscaffoldext.awesome.extension:AwesomeExtension

[tool:pytest]
# Specify command line options as you would do when invoking pytest directly.
# e.g. --cov-report html (or xml) for html/xml output or --junitxml junit.xml
# in order to write a coverage file that can be read by Jenkins.
# CAUTION: --cov flags may prohibit setting breakpoints while debugging.
#          Comment those flags to avoid this pytest issue.
addopts =
    --cov tagpack --cov-report term-missing
    --verbose
    -p no:warnings
norecursedirs =
    dist
    build
    .tox
testpaths = tests
# Use pytest markers to select/deselect specific tests
# markers =
#     slow: mark tests as slow (deselect with '-m "not slow"')
#     system: mark end-to-end system tests

[devpi:upload]
# Options for the devpi: PyPI server and packaging tool
# VCS export must be deactivated since we are using setuptools-scm
no_vcs = 1
formats = bdist_wheel

[flake8]
# Some sane defaults for the code style checker flake8
max_line_length = 88
extend_ignore = E203, W503, E722, A002
# ^  Black-compatible
#    E203 and W503 have edge cases handled by black
exclude =
    .tox
    build
    dist
    .eggs
    docs/conf.py

[isort]
profile=black
src_paths=src,tests

[pyscaffold]
# PyScaffold's parameters when the project was created.
# This will be used when updating. Do not change!
version = 4.3.1
package = tagpack
extensions =
    markdown
    no_skeleton<|MERGE_RESOLUTION|>--- conflicted
+++ resolved
@@ -68,14 +68,10 @@
     colorama~=0.4.6
     cashaddress~=1.0.4
     anytree~=2.9.0
-<<<<<<< HEAD
     fastapi[all]~=0.101.0
     python-dotenv
-
-=======
     base58~=2.1
     numpy<2.0
->>>>>>> a9a05c63
 
 [options.packages.find]
 where = src
